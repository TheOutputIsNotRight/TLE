import functools
import time
import traceback

from discord.ext import commands

from tle import constants
from tle.util import codeforces_common as cf_common


def timed_command(coro):
    @functools.wraps(coro)
    async def wrapper(cog, ctx, *args):
        await ctx.send('Running...')
        begin = time.time()
        await coro(cog, ctx, *args)
        elapsed = time.time() - begin
        await ctx.send(f'Completed in {elapsed:.2f} seconds')

    return wrapper


class CacheControl(commands.Cog):
    """Cog to manually trigger update of cached data. Intended for dev/admin use."""

    def __init__(self, bot):
        self.bot = bot

    @commands.group(brief='Commands to force reload of cache',
                    invoke_without_command=True)
<<<<<<< HEAD
    @commands.has_any_role('Admin')
=======
    @commands.has_role(constants.TLE_ADMIN)
>>>>>>> 52ddf01d
    async def cache(self, ctx):
        await ctx.send_help('cache')

    @cache.command()
<<<<<<< HEAD
    @commands.has_any_role('Admin')
=======
    @commands.has_role(constants.TLE_ADMIN)
>>>>>>> 52ddf01d
    @timed_command
    async def contests(self, ctx):
        await cf_common.cache2.contest_cache.reload_now()

    @cache.command()
<<<<<<< HEAD
    @commands.has_any_role('Admin')
=======
    @commands.has_role(constants.TLE_ADMIN)
>>>>>>> 52ddf01d
    @timed_command
    async def problems(self, ctx):
        await cf_common.cache2.problem_cache.reload_now()

    @cache.command(usage='[missing|all|contest_id]')
<<<<<<< HEAD
    @commands.has_any_role('Admin')
=======
    @commands.has_role(constants.TLE_ADMIN)
>>>>>>> 52ddf01d
    @timed_command
    async def ratingchanges(self, ctx, contest_id='missing'):
        """Defaults to 'missing'. Mode 'all' clears existing cached changes.
        Mode 'contest_id' clears existing changes with the given contest id.
        """
        if contest_id not in ('all', 'missing'):
            try:
                contest_id = int(contest_id)
            except ValueError:
                return
        if contest_id == 'all':
            await ctx.send('This will take a while')
            count = await cf_common.cache2.rating_changes_cache.fetch_all_contests()
        elif contest_id == 'missing':
            await ctx.send('This may take a while')
            count = await cf_common.cache2.rating_changes_cache.fetch_missing_contests()
        else:
            count = await cf_common.cache2.rating_changes_cache.fetch_contest(contest_id)
        await ctx.send(f'Done, fetched {count} changes and recached handle ratings')

    @cache.command(usage='contest_id|all')
<<<<<<< HEAD
    @commands.has_any_role('Admin')
=======
    @commands.has_role(constants.TLE_ADMIN)
>>>>>>> 52ddf01d
    @timed_command
    async def problemsets(self, ctx, contest_id):
        """Mode 'all' clears all existing cached problems. Mode 'contest_id'
        clears existing problems with the given contest id.
        """
        if contest_id == 'all':
            await ctx.send('This will take a while')
            count = await cf_common.cache2.problemset_cache.update_for_all()
        else:
            try:
                contest_id = int(contest_id)
            except ValueError:
                return
            count = await cf_common.cache2.problemset_cache.update_for_contest(contest_id)
        await ctx.send(f'Done, fetched {count} problems')


def setup(bot):
    bot.add_cog(CacheControl(bot))<|MERGE_RESOLUTION|>--- conflicted
+++ resolved
@@ -28,40 +28,24 @@
 
     @commands.group(brief='Commands to force reload of cache',
                     invoke_without_command=True)
-<<<<<<< HEAD
-    @commands.has_any_role('Admin')
-=======
     @commands.has_role(constants.TLE_ADMIN)
->>>>>>> 52ddf01d
     async def cache(self, ctx):
         await ctx.send_help('cache')
 
     @cache.command()
-<<<<<<< HEAD
-    @commands.has_any_role('Admin')
-=======
     @commands.has_role(constants.TLE_ADMIN)
->>>>>>> 52ddf01d
     @timed_command
     async def contests(self, ctx):
         await cf_common.cache2.contest_cache.reload_now()
 
     @cache.command()
-<<<<<<< HEAD
-    @commands.has_any_role('Admin')
-=======
     @commands.has_role(constants.TLE_ADMIN)
->>>>>>> 52ddf01d
     @timed_command
     async def problems(self, ctx):
         await cf_common.cache2.problem_cache.reload_now()
 
     @cache.command(usage='[missing|all|contest_id]')
-<<<<<<< HEAD
-    @commands.has_any_role('Admin')
-=======
     @commands.has_role(constants.TLE_ADMIN)
->>>>>>> 52ddf01d
     @timed_command
     async def ratingchanges(self, ctx, contest_id='missing'):
         """Defaults to 'missing'. Mode 'all' clears existing cached changes.
@@ -83,11 +67,7 @@
         await ctx.send(f'Done, fetched {count} changes and recached handle ratings')
 
     @cache.command(usage='contest_id|all')
-<<<<<<< HEAD
-    @commands.has_any_role('Admin')
-=======
     @commands.has_role(constants.TLE_ADMIN)
->>>>>>> 52ddf01d
     @timed_command
     async def problemsets(self, ctx, contest_id):
         """Mode 'all' clears all existing cached problems. Mode 'contest_id'
