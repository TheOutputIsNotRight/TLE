--- conflicted
+++ resolved
@@ -361,11 +361,7 @@
             await member.add_roles(role_to_assign, reason=reason)
 
     @handle.command(brief='Set Codeforces handle of a user')
-<<<<<<< HEAD
-    @commands.has_any_role('Admin', 'Mooderator')
-=======
     @commands.has_any_role(constants.TLE_ADMIN, constants.TLE_MODERATOR)
->>>>>>> 25cc92dd
     async def set(self, ctx, member: discord.Member, handle: str):
         """Set Codeforces handle of a user."""
         # CF API returns correct handle ignoring case, update to it
@@ -448,11 +444,7 @@
         await ctx.send(embed=embed)
 
     @handle.command(brief='Remove handle for a user')
-<<<<<<< HEAD
-    @commands.has_any_role('Admin', 'Mooderator')
-=======
     @commands.has_any_role(constants.TLE_ADMIN, constants.TLE_MODERATOR)
->>>>>>> 25cc92dd
     async def remove(self, ctx, member: discord.Member):
         """Remove Codeforces handle of a user."""
         rc = cf_common.user_db.remove_handle(member.id, ctx.guild.id)
@@ -727,11 +719,7 @@
         await ctx.send_help(ctx.command)
 
     @roleupdate.command(brief='Update Codeforces rank roles')
-<<<<<<< HEAD
-    @commands.has_any_role('Admin', 'Mooderator')
-=======
     @commands.has_any_role(constants.TLE_ADMIN, constants.TLE_MODERATOR)
->>>>>>> 25cc92dd
     async def now(self, ctx):
         """Updates Codeforces rank roles for every member in this server."""
         await self._update_ranks_all(ctx.guild)
@@ -739,11 +727,7 @@
 
     @roleupdate.command(brief='Enable or disable auto role updates',
                         usage='on|off')
-<<<<<<< HEAD
-    @commands.has_any_role('Admin', 'Mooderator')
-=======
     @commands.has_any_role(constants.TLE_ADMIN, constants.TLE_MODERATOR)
->>>>>>> 25cc92dd
     async def auto(self, ctx, arg):
         """Auto role update refers to automatic updating of rank roles when rating
         changes are released on Codeforces. 'on'/'off' disables or enables auto role
@@ -764,11 +748,7 @@
 
     @roleupdate.command(brief='Publish a rank update for the given contest',
                         usage='here|off|contest_id')
-<<<<<<< HEAD
-    @commands.has_any_role('Admin', 'Mooderator')
-=======
     @commands.has_any_role(constants.TLE_ADMIN, constants.TLE_MODERATOR)
->>>>>>> 25cc92dd
     async def publish(self, ctx, arg):
         """This is a feature to publish a summary of rank changes and top rating
         increases in a particular contest for members of this server. 'here' will
