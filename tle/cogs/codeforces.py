import datetime
import random
from typing import List
import math
import time
from collections import defaultdict

import discord
from discord.ext import commands

from tle.util import codeforces_api as cf
from tle.util import codeforces_common as cf_common
from tle.util import discord_common
from tle.util.db.user_db_conn import Gitgud
from tle.util import paginator
from tle.util import cache_system2


_GITGUD_NO_SKIP_TIME = 1 * 60 * 60
_GITGUD_SCORE_DISTRIB = (2, 3, 5, 8, 12, 17, 23)
_GITGUD_MAX_ABS_DELTA_VALUE = 300


class CodeforcesCogError(commands.CommandError):
    pass


class Codeforces(commands.Cog):
    def __init__(self, bot):
        self.bot = bot
        self.converter = commands.MemberConverter()

<<<<<<< HEAD
    @commands.command(brief='update status, mark guild members as active')
    @commands.has_any_role('Admin')
    async def _updatestatus(self, ctx):
        active_ids = [m.id for m in ctx.guild.members]
        rc = cf_common.user_db.update_status(active_ids)
        await ctx.send(f'{rc} members active with handle')

=======
>>>>>>> feb29475
    async def _validate_gitgud_status(self, ctx, delta):
        if delta is not None and delta % 100 != 0:
            raise CodeforcesCogError('Delta must be a multiple of 100.')

        if delta is not None and abs(delta) > _GITGUD_MAX_ABS_DELTA_VALUE:
            raise CodeforcesCogError(f'Delta must range from -{_GITGUD_MAX_ABS_DELTA_VALUE} to {_GITGUD_MAX_ABS_DELTA_VALUE}.')

        user_id = ctx.message.author.id
        active = cf_common.user_db.check_challenge(user_id)
        if active is not None:
            _, _, name, contest_id, index, _ = active
            url = f'{cf.CONTEST_BASE_URL}{contest_id}/problem/{index}'
            raise CodeforcesCogError(f'You have an active challenge {name} at {url}')

    async def _gitgud(self, ctx, handle, problem, delta):
        # The caller of this function is responsible for calling `_validate_gitgud_status` first.
        user_id = ctx.author.id

        issue_time = datetime.datetime.now().timestamp()
        rc = cf_common.user_db.new_challenge(user_id, issue_time, problem, delta)
        if rc != 1:
            raise CodeforcesCogError('Your challenge has already been added to the database!')

        title = f'{problem.index}. {problem.name}'
        desc = cf_common.cache2.contest_cache.get_contest(problem.contestId).name
        embed = discord.Embed(title=title, url=problem.url, description=desc)
        embed.add_field(name='Rating', value=problem.rating)
        await ctx.send(f'Challenge problem for `{handle}`', embed=embed)

    @commands.command(brief='Upsolve a problem')
    @cf_common.user_guard(group='gitgud')
    async def upsolve(self, ctx, choice: int = -1):
        """Request an unsolved problem from a contest you participated in
        delta  | -300 | -200 | -100 |  0  | +100 | +200 | +300
        points |   2  |   3  |   5  |  8  |  12  |  17  |  23
        """
        await self._validate_gitgud_status(ctx,delta=None)
        handle, = await cf_common.resolve_handles(ctx, self.converter, ('!' + str(ctx.author),))
        user = cf_common.user_db.fetch_cf_user(handle)
        rating = round(user.effective_rating, -2)
        resp = await cf.user.rating(handle=handle)
        contests = {change.contestId for change in resp}
        submissions = await cf.user.status(handle=handle)
        solved = {sub.problem.name for sub in submissions if sub.verdict == 'OK'}
        problems = [prob for prob in cf_common.cache2.problem_cache.problems
                    if prob.name not in solved and prob.contestId in contests
                    and abs(rating - prob.rating) <= 300]

        if not problems:
            raise CodeforcesCogError('Problems not found within the search parameters')

        problems.sort(key=lambda problem: cf_common.cache2.contest_cache.get_contest(
            problem.contestId).startTimeSeconds, reverse=True)

        if choice > 0 and choice <= len(problems):
            problem = problems[choice - 1]
            await self._gitgud(ctx, handle, problem, problem.rating - rating)
        else:
            msg = '\n'.join(f'{i + 1}: [{prob.name}]({prob.url}) [{prob.rating}]'
                            for i, prob in enumerate(problems[:5]))
            title = f'Select a problem to upsolve (1-{len(problems)}):'
            embed = discord_common.cf_color_embed(title=title, description=msg)
            await ctx.send(embed=embed)

    @commands.command(brief='Recommend a problem',
                      usage='[tags...] [rating]')
    @cf_common.user_guard(group='gitgud')
    async def gimme(self, ctx, *args):
        handle, = await cf_common.resolve_handles(ctx, self.converter, ('!' + str(ctx.author),))
        rating = round(cf_common.user_db.fetch_cf_user(handle).effective_rating, -2)
        tags = []
        for arg in args:
            if arg.isdigit():
                rating = int(arg)
            else:
                tags.append(arg)

        submissions = await cf.user.status(handle=handle)
        solved = {sub.problem.name for sub in submissions if sub.verdict == 'OK'}

        problems = [prob for prob in cf_common.cache2.problem_cache.problems
                    if prob.rating == rating and prob.name not in solved and
                    not cf_common.is_contest_writer(prob.contestId, handle)]
        if tags:
            problems = [prob for prob in problems if prob.tag_matches(tags)]

        if not problems:
            raise CodeforcesCogError('Problems not found within the search parameters')

        problems.sort(key=lambda problem: cf_common.cache2.contest_cache.get_contest(
            problem.contestId).startTimeSeconds)

        choice = max([random.randrange(len(problems)) for _ in range(2)])
        problem = problems[choice]

        title = f'{problem.index}. {problem.name}'
        desc = cf_common.cache2.contest_cache.get_contest(problem.contestId).name
        embed = discord.Embed(title=title, url=problem.url, description=desc)
        embed.add_field(name='Rating', value=problem.rating)
        if tags:
            tagslist = ', '.join(problem.tag_matches(tags))
            embed.add_field(name='Matched tags', value=tagslist)
        await ctx.send(f'Recommended problem for `{handle}`', embed=embed)

    @commands.command(brief='List solved problems',
                      usage='[handles] [+hardest] [+practice] [+contest] [+virtual] [+outof] [+team] [+tag..] [r>=rating] [r<=rating] [d>=[[dd]mm]yyyy] [d<[[dd]mm]yyyy] [c+marker..] [i+index..]')
    async def stalk(self, ctx, *args):
        """Print problems solved by user sorted by time (default) or rating.
        All submission types are included by default (practice, contest, etc.)
        """
        (hardest,), args = cf_common.filter_flags(args, ['+hardest'])
        filt = cf_common.SubFilter(False)
        args = filt.parse(args)
        handles = args or ('!' + str(ctx.author),)
        handles = await cf_common.resolve_handles(ctx, self.converter, handles)
        submissions = [await cf.user.status(handle=handle) for handle in handles]
        submissions = [sub for subs in submissions for sub in subs]
        submissions = filt.filter_subs(submissions)

        if not submissions:
            raise CodeforcesCogError('Submissions not found within the search parameters')

        if hardest:
            submissions.sort(key=lambda sub: (sub.problem.rating or 0, sub.creationTimeSeconds), reverse=True)
        else:
            submissions.sort(key=lambda sub: sub.creationTimeSeconds, reverse=True)

        def make_line(sub):
            data = (f'[{sub.problem.name}]({sub.problem.url})',
                    f'[{sub.problem.rating if sub.problem.rating else "?"}]',
                    f'({cf_common.days_ago(sub.creationTimeSeconds)})')
            return '\N{EN SPACE}'.join(data)

        def make_page(chunk):
            title = '{} solved problems by `{}`'.format('Hardest' if hardest else 'Recently',
                                                        '`, `'.join(handles))
            hist_str = '\n'.join(make_line(sub) for sub in chunk)
            embed = discord_common.cf_color_embed(description=hist_str)
            return title, embed

        pages = [make_page(chunk) for chunk in paginator.chunkify(submissions[:100], 10)]
        paginator.paginate(self.bot, ctx.channel, pages, wait_time=5 * 60, set_pagenum_footers=True)

    @commands.command(brief='Create a mashup', usage='[handles] [+tags]')
    async def mashup(self, ctx, *args):
        """Create a mashup contest using problems within +-100 of average rating of handles provided.
        Add tags with "+" before them.
        """
        handles = [arg for arg in args if arg[0] != '+']
        tags = [arg[1:] for arg in args if arg[0] == '+' and len(arg) > 1]

        handles = handles or ('!' + str(ctx.author),)
        handles = await cf_common.resolve_handles(ctx, self.converter, handles)
        resp = [await cf.user.status(handle=handle) for handle in handles]
        submissions = [sub for user in resp for sub in user]
        solved = {sub.problem.name for sub in submissions}
        info = await cf.user.info(handles=handles)
        rating = int(round(sum(user.effective_rating for user in info) / len(handles), -2))
        problems = [prob for prob in cf_common.cache2.problem_cache.problems
                    if abs(prob.rating - rating) <= 100 and prob.name not in solved
                    and not any(cf_common.is_contest_writer(prob.contestId, handle) for handle in handles)
                    and not cf_common.is_nonstandard_problem(prob)]
        if tags:
            problems = [prob for prob in problems if prob.tag_matches(tags)]

        if len(problems) < 4:
            raise CodeforcesCogError('Problems not found within the search parameters')

        problems.sort(key=lambda problem: cf_common.cache2.contest_cache.get_contest(
            problem.contestId).startTimeSeconds)

        choices = []
        for i in range(4):
            k = max(random.randrange(len(problems) - i) for _ in range(2))
            for c in choices:
                if k >= c:
                    k += 1
            choices.append(k)
            choices.sort()

        problems = reversed([problems[k] for k in choices])
        msg = '\n'.join(f'{"ABCD"[i]}: [{p.name}]({p.url}) [{p.rating}]' for i, p in enumerate(problems))
        str_handles = '`, `'.join(handles)
        embed = discord_common.cf_color_embed(description=msg)
        await ctx.send(f'Mashup contest for `{str_handles}`', embed=embed)

    @commands.command(brief='Challenge')
    @cf_common.user_guard(group='gitgud')
    async def gitgud(self, ctx, delta: int = 0):
        """Request a problem for gitgud points.
        delta  | -300 | -200 | -100 |  0  | +100 | +200 | +300
        points |   2  |   3  |   5  |  8  |  12  |  17  |  23
        """
        await self._validate_gitgud_status(ctx, delta)
        handle, = await cf_common.resolve_handles(ctx, self.converter, ('!' + str(ctx.author),))
        user = cf_common.user_db.fetch_cf_user(handle)
        rating = round(user.effective_rating, -2)
        submissions = await cf.user.status(handle=handle)
        solved = {sub.problem.name for sub in submissions}
        noguds = cf_common.user_db.get_noguds(ctx.message.author.id)

        problems = [prob for prob in cf_common.cache2.problem_cache.problems
                    if (prob.rating == rating + delta and
                        prob.name not in solved and
                        prob.name not in noguds)]

        def check(problem):
            return (not cf_common.is_nonstandard_problem(problem) and
                    not cf_common.is_contest_writer(problem.contestId, handle))

        problems = list(filter(check, problems))
        if not problems:
            raise CodeforcesCogError('No problem to assign')

        problems.sort(key=lambda problem: cf_common.cache2.contest_cache.get_contest(
            problem.contestId).startTimeSeconds)

        choice = max(random.randrange(len(problems)) for _ in range(2))
        await self._gitgud(ctx, handle, problems[choice], delta)

    @commands.command(brief='Print user gitgud history')
    async def gitlog(self, ctx, member: discord.Member = None):
        """Displays the list of gitgud problems issued to the specified member, excluding those noguded by admins.
        If the challenge was completed, time of completion and amount of points gained will also be displayed.
        """
        def make_line(entry):
            issue, finish, name, contest, index, delta, status = entry
            problem = cf_common.cache2.problem_cache.problem_by_name[name]
            line = f'[{name}]({problem.url})\N{EN SPACE}[{problem.rating}]'
            if finish:
                time_str = cf_common.days_ago(finish)
                points = f'{_GITGUD_SCORE_DISTRIB[delta // 100 + 3]:+}'
                line += f'\N{EN SPACE}{time_str}\N{EN SPACE}[{points}]'
            return line

        def make_page(chunk):
            message = f'gitgud log for {member.display_name}'
            log_str = '\n'.join(make_line(entry) for entry in chunk)
            embed = discord_common.cf_color_embed(description=log_str)
            return message, embed

        member = member or ctx.author
        data = cf_common.user_db.gitlog(member.id)
        if not data:
            raise CodeforcesCogError(f'{member.mention} has no gitgud history.')

        pages = [make_page(chunk) for chunk in paginator.chunkify(data, 7)]
        paginator.paginate(self.bot, ctx.channel, pages, wait_time=5 * 60, set_pagenum_footers=True)

    @commands.command(brief='Report challenge completion')
    @cf_common.user_guard(group='gitgud')
    async def gotgud(self, ctx):
        handle, = await cf_common.resolve_handles(ctx, self.converter, ('!' + str(ctx.author),))
        user_id = ctx.message.author.id
        active = cf_common.user_db.check_challenge(user_id)
        if not active:
            raise CodeforcesCogError(f'You do not have an active challenge')

        submissions = await cf.user.status(handle=handle)
        solved = {sub.problem.name for sub in submissions if sub.verdict == 'OK'}

        challenge_id, issue_time, name, contestId, index, delta = active
        if not name in solved:
            raise CodeforcesCogError('You haven\'t completed your challenge.')

        delta = _GITGUD_SCORE_DISTRIB[delta // 100 + 3]
        finish_time = int(datetime.datetime.now().timestamp())
        rc = cf_common.user_db.complete_challenge(user_id, challenge_id, finish_time, delta)
        if rc == 1:
            duration = cf_common.pretty_time_format(finish_time - issue_time)
            await ctx.send(f'Challenge completed in {duration}. {handle} gained {delta} points.')
        else:
            await ctx.send('You have already claimed your points')

    @commands.command(brief='Skip challenge')
    @cf_common.user_guard(group='gitgud')
    async def nogud(self, ctx):
        await cf_common.resolve_handles(ctx, self.converter, ('!' + str(ctx.author),))
        user_id = ctx.message.author.id
        active = cf_common.user_db.check_challenge(user_id)
        if not active:
            raise CodeforcesCogError(f'You do not have an active challenge')

        challenge_id, issue_time, name, contestId, index, delta = active
        finish_time = int(datetime.datetime.now().timestamp())
        if finish_time - issue_time < _GITGUD_NO_SKIP_TIME:
            skip_time = cf_common.pretty_time_format(issue_time + _GITGUD_NO_SKIP_TIME - finish_time)
            await ctx.send(f'Think more. You can skip your challenge in {skip_time}.')
            return
        cf_common.user_db.skip_challenge(user_id, challenge_id, Gitgud.NOGUD)
        await ctx.send(f'Challenge skipped.')

    @commands.command(brief='Force skip a challenge')
    @cf_common.user_guard(group='gitgud')
    @commands.has_any_role('Admin', 'Moderator')
    async def _nogud(self, ctx, member: discord.Member):
        active = cf_common.user_db.check_challenge(member.id)
        rc = cf_common.user_db.skip_challenge(member.id, active[0], Gitgud.FORCED_NOGUD)
        if rc == 1:
            await ctx.send(f'Challenge skip forced.')
        else:
            await ctx.send(f'Failed to force challenge skip.')

    @commands.command(brief='Recommend a contest', usage='[handles...] [+pattern...]')
    async def vc(self, ctx, *args: str):
        """Recommends a contest based on Codeforces rating of the handle provided.
        e.g ;vc mblazev c1729 +global +hello +goodbye +avito"""
        markers = [x for x in args if x[0] == '+']
        handles = [x for x in args if x[0] != '+'] or ('!' + str(ctx.author),)
        handles = await cf_common.resolve_handles(ctx, self.converter, handles, maxcnt=25)
        info = await cf.user.info(handles=handles)
        contests = cf_common.cache2.contest_cache.get_contests_in_phase('FINISHED')

        if not markers:
            divr = sum(user.effective_rating for user in info) / len(handles)
            div1_indicators = ['div1', 'global', 'avito', 'goodbye', 'hello']
            markers = ['div3'] if divr < 1600 else ['div2'] if divr < 2100 else div1_indicators

        recommendations = {contest.id for contest in contests if
                           contest.matches(markers) and
                           not cf_common.is_nonstandard_contest(contest) and
                           not any(cf_common.is_contest_writer(contest.id, handle)
                                       for handle in handles)}

        # Discard contests in which user has non-CE submissions.
        visited_contests = await cf_common.get_visited_contests(handles)
        recommendations -= visited_contests

        if not recommendations:
            raise CodeforcesCogError('Unable to recommend a contest')

        recommendations = list(recommendations)
        random.shuffle(recommendations)
        contests = [cf_common.cache2.contest_cache.get_contest(contest_id) for contest_id in recommendations[:25]]

        def make_line(c):
            return f'[{c.name}]({c.url}) {cf_common.pretty_time_format(c.durationSeconds)}'

        def make_page(chunk):
            str_handles = '`, `'.join(handles)
            message = f'Recommended contest(s) for `{str_handles}`'
            vc_str = '\n'.join(make_line(contest) for contest in chunk)
            embed = discord_common.cf_color_embed(description=vc_str)
            return message, embed

        pages = [make_page(chunk) for chunk in paginator.chunkify(contests, 5)]
        paginator.paginate(self.bot, ctx.channel, pages, wait_time=5 * 60, set_pagenum_footers=True)

    @commands.command(brief="Display unsolved rounds closest to completion", usage='[keywords]')
    async def fullsolve(self, ctx, *args: str):
        """Displays a list of contests, sorted by number of unsolved problems.
        Contest names matching any of the provided tags will be considered. e.g ;fullsolve +edu"""
        handle, = await cf_common.resolve_handles(ctx, self.converter, ('!' + str(ctx.author),))
        tags = [x for x in args if x[0] == '+']

        problem_to_contests = cf_common.cache2.problemset_cache.problem_to_contests
        contests = [contest for contest in cf_common.cache2.contest_cache.get_contests_in_phase('FINISHED')
                    if (not tags or contest.matches(tags)) and not cf_common.is_nonstandard_contest(contest)]

        # subs_by_contest_id contains contest_id mapped to [list of problem.name]
        subs_by_contest_id = defaultdict(set)
        for sub in await cf.user.status(handle=handle):
            if sub.verdict == 'OK':
                try:
                    contest = cf_common.cache2.contest_cache.get_contest(sub.problem.contestId)
                    problem_id = (sub.problem.name, contest.startTimeSeconds)
                    for contestId in problem_to_contests[problem_id]:
                        subs_by_contest_id[contestId].add(sub.problem.name)
                except cache_system2.ContestNotFound:
                    pass

        contest_unsolved_pairs = []
        for contest in contests:
            num_solved = len(subs_by_contest_id[contest.id])
            try:
                num_problems = len(cf_common.cache2.problemset_cache.get_problemset(contest.id))
                if 0 < num_solved < num_problems:
                    contest_unsolved_pairs.append((contest, num_solved, num_problems))
            except cache_system2.ProblemsetNotCached:
                # In case of recent contents or cetain bugged contests
                pass

        contest_unsolved_pairs.sort(key=lambda p: (p[2] - p[1], -p[0].startTimeSeconds))

        if not contest_unsolved_pairs:
            raise CodeforcesCogError(f'`{handle}` has no contests to fullsolve :confetti_ball:')

        def make_line(entry):
            contest, solved, total = entry
            return f'[{contest.name}]({contest.url})\N{EN SPACE}[{solved}/{total}]'

        def make_page(chunk):
            message = f'Fullsolve list for `{handle}`'
            full_solve_list = '\n'.join(make_line(entry) for entry in chunk)
            embed = discord_common.cf_color_embed(description=full_solve_list)
            return message, embed

        pages = [make_page(chunk) for chunk in paginator.chunkify(contest_unsolved_pairs, 10)]
        paginator.paginate(self.bot, ctx.channel, pages, wait_time=5 * 60, set_pagenum_footers=True)

    @staticmethod
    def getEloWinProbability(ra: float, rb: float) -> float:
        return 1.0 / (1 + 10**((rb - ra) / 400.0))

    @staticmethod
    def composeRatings(left: float, right: float, ratings: List[float]) -> int:
        for tt in range(20):
            r = (left + right) / 2.0

            rWinsProbability = 1.0
            for rating, count in ratings:
                rWinsProbability *= Codeforces.getEloWinProbability(r, rating)**count

            if rWinsProbability < 0.5:
                left = r
            else:
                right = r
        return round((left + right) / 2)

    @commands.command(brief='Calculate team rating', usage='[handles] [+peak]')
    async def teamrate(self, ctx, *args: str):
        """Provides the combined rating of the entire team.
        If +server is provided as the only handle, will display the rating of the entire server.
        Supports multipliers. e.g: ;teamrate gamegame*1000"""

        (is_entire_server, peak), handles = cf_common.filter_flags(args, ['+server', '+peak'])
        handles = handles or ('!' + str(ctx.author),)

        def rating(user):
            return user.maxRating if peak else user.rating

        if is_entire_server:
            res = cf_common.user_db.get_cf_users_for_guild(ctx.guild.id)
            ratings = [(rating(user), 1) for user_id, user in res if user.rating is not None]
            user_str = '+server'
        else:
            def normalize(x):
                return [i.lower() for i in x]
            handle_counts = {}
            parsed_handles = []
            for i in handles:
                parse_str = normalize(i.split('*'))
                if len(parse_str) > 1:
                    try:
                        handle_counts[parse_str[0]] = int(parse_str[1])
                    except ValueError:
                        raise CodeforcesCogError("Can't multiply by non-integer")
                else:
                    handle_counts[parse_str[0]] = 1
                parsed_handles.append(parse_str[0])

            cf_handles = await cf_common.resolve_handles(ctx, self.converter, parsed_handles, mincnt=1, maxcnt=1000)
            cf_handles = normalize(cf_handles)
            cf_to_original = {a: b for a, b in zip(cf_handles, parsed_handles)}
            original_to_cf = {a: b for a, b in zip(parsed_handles, cf_handles)}
            users = await cf.user.info(handles=cf_handles)
            user_strs = []
            for a, b in handle_counts.items():
                if b > 1:
                    user_strs.append(f'{original_to_cf[a]}*{b}')
                elif b == 1:
                    user_strs.append(original_to_cf[a])
                elif b <= 0:
                    raise CodeforcesCogError('How can you have nonpositive members in team?')

            user_str = ', '.join(user_strs)
            ratings = [(rating(user), handle_counts[cf_to_original[user.handle.lower()]])
                       for user in users if user.rating]

        if len(ratings) == 0:
            raise CodeforcesCogError("No CF usernames with ratings passed in.")

        left = -100.0
        right = 10000.0
        teamRating = Codeforces.composeRatings(left, right, ratings)
        embed = discord.Embed(title=user_str, description=teamRating, color=cf.rating2rank(teamRating).color_embed)
        await ctx.send(embed = embed)

    @discord_common.send_error_if(CodeforcesCogError, cf_common.ResolveHandleError,
                                  cf_common.FilterError)
    async def cog_command_error(self, ctx, error):
        pass


def setup(bot):
    bot.add_cog(Codeforces(bot))<|MERGE_RESOLUTION|>--- conflicted
+++ resolved
@@ -30,16 +30,6 @@
         self.bot = bot
         self.converter = commands.MemberConverter()
 
-<<<<<<< HEAD
-    @commands.command(brief='update status, mark guild members as active')
-    @commands.has_any_role('Admin')
-    async def _updatestatus(self, ctx):
-        active_ids = [m.id for m in ctx.guild.members]
-        rc = cf_common.user_db.update_status(active_ids)
-        await ctx.send(f'{rc} members active with handle')
-
-=======
->>>>>>> feb29475
     async def _validate_gitgud_status(self, ctx, delta):
         if delta is not None and delta % 100 != 0:
             raise CodeforcesCogError('Delta must be a multiple of 100.')
