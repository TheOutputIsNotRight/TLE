--- conflicted
+++ resolved
@@ -110,11 +110,7 @@
         await ctx.send_help(ctx.command)
 
     @starboard.command(brief='Set starboard to current channel')
-<<<<<<< HEAD
-    @commands.has_any_role('Admin')
-=======
     @commands.has_role(constants.TLE_ADMIN)
->>>>>>> 52ddf01d
     async def here(self, ctx):
         """Set the current channel as starboard."""
         res = cf_common.user_db.get_starboard(ctx.guild.id)
@@ -125,11 +121,7 @@
         await ctx.send(embed=discord_common.embed_success('Starboard channel set'))
 
     @starboard.command(brief='Clear starboard settings')
-<<<<<<< HEAD
-    @commands.has_any_role('Admin')
-=======
     @commands.has_role(constants.TLE_ADMIN)
->>>>>>> 52ddf01d
     async def clear(self, ctx):
         """Stop tracking starboard messages and remove the currently set starboard channel
         from settings."""
@@ -138,11 +130,7 @@
         await ctx.send(embed=discord_common.embed_success('Starboard channel cleared'))
 
     @starboard.command(brief='Remove a message from starboard')
-<<<<<<< HEAD
-    @commands.has_any_role('Admin')
-=======
     @commands.has_role(constants.TLE_ADMIN)
->>>>>>> 52ddf01d
     async def remove(self, ctx, original_message_id: int):
         """Remove a particular message from the starboard database."""
         rc = cf_common.user_db.remove_starboard_message(original_msg_id=original_message_id)
