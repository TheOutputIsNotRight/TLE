from enum import IntEnum
from collections import namedtuple
import psycopg2
import psycopg2.extras

from discord.ext import commands

from tle.util import codeforces_api as cf

_DEFAULT_VC_RATING = 1500

class Gitgud(IntEnum):
    GOTGUD = 0
    GITGUD = 1
    NOGUD = 2
    FORCED_NOGUD = 3

class Duel(IntEnum):
    PENDING = 0
    DECLINED = 1
    WITHDRAWN = 2
    EXPIRED = 3
    ONGOING = 4
    COMPLETE = 5
    INVALID = 6

class Winner(IntEnum):
    DRAW = 0
    CHALLENGER = 1
    CHALLENGEE = 2

class DuelType(IntEnum):
    UNOFFICIAL = 0
    OFFICIAL = 1
class RatedVC(IntEnum):
    ONGOING = 0
    FINISHED = 1


class UserDbError(commands.CommandError):
    pass


class DatabaseDisabledError(UserDbError):
    pass


class DummyUserDbConn:
    def __getattribute__(self, item):
        raise DatabaseDisabledError


class UniqueConstraintFailed(UserDbError):
    pass


def namedtuple_factory(cursor, row):
    """Returns sqlite rows as named tuples."""
    fields = [col[0] for col in cursor.description if col[0].isidentifier()]
    Row = namedtuple("Row", fields)
    return Row(*row)


class UserDbConn:
    def __init__(self, db_url):
        self.db_url = db_url
        self.conn = psycopg2.connect(db_url, cursor_factory = psycopg2.extras.NamedTupleCursor)
        self.conn.rollback()
        self.create_tables()

    def rollback(self):
        self.conn.rollback()
    
    def reconnect(self):
        self.conn = psycopg2.connect(self.db_url, cursor_factory = psycopg2.extras.NamedTupleCursor)

    def create_tables(self):
        cur = self.conn.cursor()
        cur.execute(
            'CREATE TABLE IF NOT EXISTS user_handle ('
            'user_id     BIGINT,'
            'guild_id    BIGINT,'
            'handle      TEXT,'
            'active      INTEGER,'
            'PRIMARY KEY (user_id, guild_id)'
            ');'
        )
        cur.execute('CREATE UNIQUE INDEX IF NOT EXISTS ix_user_handle_guild_handle '
                          'ON user_handle (guild_id, handle)')
        cur.execute(
            'CREATE TABLE IF NOT EXISTS cf_user_cache ('
            'handle              TEXT PRIMARY KEY,'
            'first_name          TEXT,'
            'last_name           TEXT,'
            'country             TEXT,'
            'city                TEXT,'
            'organization        TEXT,'
            'contribution        INTEGER,'
            'rating              INTEGER,'
            'maxRating           INTEGER,'
            'last_online_time    INTEGER,'
            'registration_time   INTEGER,'
            'friend_of_count     INTEGER,'
            'title_photo         TEXT'
            ');'
        )
        # TODO: Make duel tables guild-aware.
        cur.execute('''
            CREATE TABLE IF NOT EXISTS duelist (
                "user_id"	BIGINT PRIMARY KEY NOT NULL,
                "rating"	INTEGER NOT NULL
            );
        ''')
        cur.execute('''
            CREATE TABLE IF NOT EXISTS duel (
                "id"	        SERIAL PRIMARY KEY,
<<<<<<< HEAD
                "challenger"	TEXT NOT NULL,
                "challengee"	TEXT NOT NULL,
=======
                "challenger"	BIGINT NOT NULL,
                "challengee"	BIGINT NOT NULL,
>>>>>>> 25cc92dd
                "issue_time"	REAL NOT NULL,
                "start_time"	REAL,
                "finish_time"	REAL,
                "problem_name"	TEXT,
                "contest_id"	INTEGER,
                "p_index"	    TEXT,
                "status"	    INTEGER,
                "winner"	    INTEGER,
                "type"		    INTEGER
            );
        ''')
        cur.execute('''
            CREATE TABLE IF NOT EXISTS "challenge" (
                "id"	        SERIAL PRIMARY KEY,
                "user_id"	    BIGINT NOT NULL,
                "issue_time"	REAL NOT NULL,
                "finish_time"	REAL,
                "problem_name"	TEXT NOT NULL,
                "contest_id"	INTEGER NOT NULL,
                "p_index"	    TEXT NOT NULL,
                "rating_delta"	INTEGER NOT NULL,
                "status"	    INTEGER NOT NULL
            );
        ''')
        cur.execute('''
            CREATE TABLE IF NOT EXISTS "user_challenge" (
                "user_id"	            BIGINT,
                "active_challenge_id"	INTEGER,
                "issue_time"	        REAL,
                "score"	INTEGER         NOT NULL,
                "num_completed"	        INTEGER NOT NULL,
                "num_skipped"	        INTEGER NOT NULL,
                PRIMARY KEY("user_id")
            );
        ''')
        cur.execute('''
            CREATE TABLE IF NOT EXISTS reminder (
                guild_id        BIGINT PRIMARY KEY,
                channel_id      BIGINT,
                role_id         BIGINT,
                before          TEXT
            );
        ''')
        cur.execute(
            'CREATE TABLE IF NOT EXISTS starboard ('
            'guild_id     BIGINT PRIMARY KEY,'
            'channel_id   BIGINT'
            ');'
        )
        cur.execute(
            'CREATE TABLE IF NOT EXISTS starboard_message ('
            'original_msg_id    BIGINT PRIMARY KEY,'
            'starboard_msg_id   BIGINT,'
            'guild_id           BIGINT'
            ');'
        )
        cur.execute(
            'CREATE TABLE IF NOT EXISTS rankup ('
            'guild_id     BIGINT PRIMARY KEY,'
            'channel_id   BIGINT'
            ');'
        )
        cur.execute(
            'CREATE TABLE IF NOT EXISTS auto_role_update ('
            'guild_id     BIGINT PRIMARY KEY'
            ');'
        )

        # Rated VCs stuff:
        cur.execute('''
            CREATE TABLE IF NOT EXISTS "rated_vcs" (
                "id"	         SERIAL PRIMARY KEY,
                "contest_id"     INTEGER NOT NULL,
                "start_time"     REAL,
                "finish_time"    REAL,
                "status"         INTEGER,
                "guild_id"       BIGINT
            );
        ''')

        # TODO: Do we need to explicitly specify the fk constraint or just depend on the middleware%s
        cur.execute('''
            CREATE TABLE IF NOT EXISTS "rated_vc_users" (
                "vc_id"	         INTEGER,
                "user_id"        BIGINT NOT NULL,
                "rating"         INTEGER,

                CONSTRAINT fk_vc
                    FOREIGN KEY (vc_id)
                    REFERENCES rated_vcs(id),

                PRIMARY KEY(vc_id, user_id)
            );
        ''')

        cur.execute('''
            CREATE TABLE IF NOT EXISTS rated_vc_settings (
                guild_id BIGINT PRIMARY KEY,
                channel_id BIGINT
            );
        ''')

        # set current id for serial columns
        cur.execute('''
            SELECT setval(pg_get_serial_sequence('duel', 'id'), (SELECT COALESCE(MAX(id), 0) FROM duel) + 1);
        ''')

        cur.execute('''
            SELECT setval(pg_get_serial_sequence('challenge', 'id'), (SELECT COALESCE(MAX(id), 0) FROM challenge) + 1);
        ''')

        cur.execute('''
            SELECT setval(pg_get_serial_sequence('rated_vcs', 'id'), (SELECT COALESCE(MAX(id), 0) FROM rated_vcs) + 1);
        ''')

        self.conn.commit()


    # Helper functions.

    def _insert_one(self, table: str, columns, values: tuple):
        n = len(values)
        first_col = columns[0]
        rest_cols = map(lambda s: '{} = EXCLUDED.{},'.format(s), columns[1:])
        query = '''
            INSERT INTO {} ({}) VALUES ({})
            ON CONFLICT ({}) 
            DO UPDATE SET 
            {}
        '''.format(table, ', '.join(columns), ', '.join(['%s'] * n), first_col, rest_cols)
        query = query[:-1] + ';'
        cur = self.conn.cursor()
        cur.execute(query, values)
        rc = cur.rowcount
        self.conn.commit()
        return rc

    def _insert_many(self, table: str, columns, values: list):
        n = len(values)
        first_col = columns[0]
        rest_cols = map(lambda s: '{} = EXCLUDED.{},'.format(s), columns[1:])
        query = '''
            INSERT INTO {} ({}) VALUES ({})
            ON CONFLICT ({}) 
            DO UPDATE SET 
            {}
        '''.format(table, ', '.join(columns), ', '.join(['%s'] * n), first_col, rest_cols)
        query = query[:-1] + ';'
        cur = self.conn.cursor()
        cur.executemany(query, values)
        rc = cur.rowcount
        self.conn.commit()
        return rc

    def _fetchone(self, query: str, params=None, cursor_factory=None):
        if cursor_factory:
            cur = self.conn.cursor(cursor_factory = cursor_factory)
            cur.execute(query, params)
            return cur.fetchone()
        cur = self.conn.cursor()
        cur.execute(query, params)
        return cur.fetchone()

    def _fetchall(self, query: str, params=None, cursor_factory=None):
        if cursor_factory:
            cur = self.conn.cursor(cursor_factory = cursor_factory)
            cur.execute(query, params)
            return cur.fetchall()
        cur = self.conn.cursor()
        cur.execute(query, params)
        return cur.fetchall()

    def new_challenge(self, user_id, issue_time, prob, delta):
        query1 = '''
            INSERT INTO challenge
            (user_id, issue_time, problem_name, contest_id, p_index, rating_delta, status)
            VALUES
            (%s, %s, %s, %s, %s, %s, 1) 
            RETURNING id;
        '''
        query2 = '''
            INSERT INTO user_challenge (user_id, score, num_completed, num_skipped)
            VALUES (%s, 0, 0, 0)
            ON CONFLICT DO NOTHING;
        '''
        query3 = '''
            UPDATE user_challenge SET active_challenge_id = %s, issue_time = %s
            WHERE user_id = %s AND active_challenge_id IS NULL;
        '''
        cur = self.conn.cursor()
        cur.execute(query1, (user_id, issue_time, prob.name, prob.contestId, prob.index, delta))
        last_id, rc = cur.fetchone()[0], cur.rowcount
        if rc != 1:
            self.conn.rollback()
            return 0
        cur.execute(query2, (user_id,))
        cur.execute(query3, (last_id, issue_time, user_id))
        if cur.rowcount != 1:
            self.conn.rollback()
            return 0
        self.conn.commit()
        return 1

    def check_challenge(self, user_id):
        query1 = '''
            SELECT active_challenge_id, issue_time FROM user_challenge
            WHERE user_id = %s;
        '''
        cur = self.conn.cursor()
        cur.execute(query1, (user_id,))
        res = cur.fetchone()
        if res is None: return None
        c_id, issue_time = res
        query2 = '''
            SELECT problem_name, contest_id, p_index, rating_delta FROM challenge
            WHERE id = %s;
        '''
        cur.execute(query2, (c_id,))
        res = cur.fetchone()
        print(res)
        if res is None: return None
        return c_id, issue_time, res[0], res[1], res[2], res[3]

    def get_gudgitters(self):
        query = '''
            SELECT user_id, score FROM user_challenge;
        '''
        cur = self.conn.cursor()
        cur.execute(query)
        return cur.fetchall()

    def howgud(self, user_id):
        query = '''
            SELECT rating_delta FROM challenge WHERE user_id = %s AND finish_time IS NOT NULL;
        '''
        cur = self.conn.cursor()
        cur.execute(query, (user_id,))
        return cur.fetchall()

    def get_noguds(self, user_id):
        query = ('SELECT problem_name '
                 'FROM challenge '
                 f'WHERE user_id = %s AND status = {Gitgud.NOGUD};')
        cur = self.conn.cursor()
        cur.execute(query, (user_id,))
        return {name for name, in cur.fetchall()}

    def gitlog(self, user_id):
        query = f'''
            SELECT issue_time, finish_time, problem_name, contest_id, p_index, rating_delta, status
            FROM challenge WHERE user_id = %s AND status != {Gitgud.FORCED_NOGUD} ORDER BY issue_time DESC;
        '''
        cur = self.conn.cursor()
        cur.execute(query, (user_id,))
        return cur.fetchall()

    def complete_challenge(self, user_id, challenge_id, finish_time, delta):
        query1 = f'''
            UPDATE challenge SET finish_time = %s, status = {Gitgud.GOTGUD}
            WHERE id = %s AND status = {Gitgud.GITGUD};
        '''
        query2 = '''
            UPDATE user_challenge SET score = score + %s, num_completed = num_completed + 1,
            active_challenge_id = NULL, issue_time = NULL
            WHERE user_id = %s AND active_challenge_id = %s;
        '''
        cur = self.conn.cursor()
        cur.execute(query1, (finish_time, challenge_id))
        rc = cur.rowcount
        if rc != 1:
            self.conn.rollback()
            return 0
        cur.execute(query2, (delta, user_id, challenge_id))
        rc = cur.rowcount
        if rc != 1:
            self.conn.rollback()
            return 0
        self.conn.commit()
        return 1

    def skip_challenge(self, user_id, challenge_id, status):
        query1 = '''
            UPDATE user_challenge SET active_challenge_id = NULL, issue_time = NULL
            WHERE user_id = %s AND active_challenge_id = %s;
        '''
        query2 = f'''
            UPDATE challenge SET status = %s WHERE id = %s AND status = {Gitgud.GITGUD};
        '''
        cur = self.conn.cursor()
        cur.execute(query1, (user_id, challenge_id))
        rc = cur.rowcount
        if rc != 1:
            self.conn.rollback()
            return 0
        cur.execute(query2, (status, challenge_id))
        rc = cur.rowcount
        if rc != 1:
            self.conn.rollback()
            return 0
        self.conn.commit()
        return 1

    def cache_cf_user(self, user):
        query = ('INSERT INTO cf_user_cache '
                 '(handle, first_name, last_name, country, city, organization, contribution, '
                 '    rating, maxRating, last_online_time, registration_time, friend_of_count, title_photo) '
                 'VALUES (%s, %s, %s, %s, %s, %s, %s, %s, %s, %s, %s, %s, %s) '
                 'ON CONFLICT (handle) '
                 'DO UPDATE SET '
                 'first_name = EXCLUDED.first_name,'
                 'last_name = EXCLUDED.last_name,'
                 'country = EXCLUDED.country,'
                 'city = EXCLUDED.city,'
                 'organization = EXCLUDED.organization,'
                 'contribution = EXCLUDED.contribution,'
                 'rating = EXCLUDED.rating,'
                 'maxRating = EXCLUDED.maxRating,'
                 'last_online_time = EXCLUDED.last_online_time,'
                 'registration_time = EXCLUDED.registration_time,'
                 'friend_of_count = EXCLUDED.friend_of_count,'
                 'title_photo = EXCLUDED.title_photo;'
                 )
        with self.conn:
            cur = self.conn.cursor()
            cur.execute(query, user)
            return cur.rowcount

    def fetch_cf_user(self, handle):
        query = ('SELECT handle, first_name, last_name, country, city, organization, contribution, '
                 '    rating, maxRating, last_online_time, registration_time, friend_of_count, title_photo '
                 'FROM cf_user_cache '
                 'WHERE UPPER(handle) = UPPER(%s);')
        cur = self.conn.cursor()
        cur.execute(query, (handle,))
        user = cur.fetchone()
        return cf.User._make(user) if user else None

    def set_handle(self, user_id, guild_id, handle):
        query = ('SELECT user_id '
                 'FROM user_handle '
                 'WHERE guild_id = %s AND handle = %s;')
        cur = self.conn.cursor()
        cur.execute(query, (guild_id, handle))
        existing = cur.fetchone()
        if existing and int(existing[0]) != user_id:
            raise UniqueConstraintFailed

        query = ('INSERT INTO user_handle '
                 '(user_id, guild_id, handle, active) '
                 'VALUES (%s, %s, %s, 1) '
                 'ON CONFLICT (user_id, guild_id) '
                 'DO UPDATE SET '
                 'handle = EXCLUDED.handle,'
                 'active = EXCLUDED.active;')
        with self.conn:
            cur = self.conn.cursor()
            cur.execute(query, (user_id, guild_id, handle))
            return cur.rowcount

    def set_inactive(self, guild_id_user_id_pairs):
        query = ('UPDATE user_handle '
                 'SET active = 0 '
                 'WHERE guild_id = %s AND user_id = %s;')
        with self.conn:
            cur = self.conn.cursor()
            cur.executemany(query, guild_id_user_id_pairs)
            return cur.rowcount

    def get_handle(self, user_id, guild_id):
        query = ('SELECT handle '
                 'FROM user_handle '
                 'WHERE user_id = %s AND guild_id = %s;')
        cur = self.conn.cursor()
        cur.execute(query, (user_id, guild_id))
        res = cur.fetchone()
        return res[0] if res else None

    def get_user_id(self, handle, guild_id):
        query = ('SELECT user_id '
                 'FROM user_handle '
                 'WHERE UPPER(handle) = UPPER(%s) AND guild_id = %s AND active = 1;')
        cur = self.conn.cursor()
        cur.execute(query, (handle, guild_id))
        res = cur.fetchone()
        return int(res[0]) if res else None

    def remove_handle(self, user_id, guild_id):
        query = ('DELETE FROM user_handle '
                 'WHERE user_id = %s AND guild_id = %s;')
        with self.conn:
            cur = self.conn.cursor()
            cur.execute(query, (user_id, guild_id))
            return cur.rowcount

    def get_handles_for_guild(self, guild_id):
        query = ('SELECT user_id, handle '
                 'FROM user_handle '
                 'WHERE guild_id = %s AND active = 1;')
        cur = self.conn.cursor()
        cur.execute(query, (guild_id,))
        res = cur.fetchall()
        return [(int(user_id), handle) for user_id, handle in res]

    def get_cf_users_for_guild(self, guild_id):
        query = ('SELECT u.user_id, c.handle, c.first_name, c.last_name, c.country, c.city, '
                 '    c.organization, c.contribution, c.rating, c.maxRating, c.last_online_time, '
                 '    c.registration_time, c.friend_of_count, c.title_photo '
                 'FROM user_handle AS u '
                 'LEFT JOIN cf_user_cache AS c '
                 'ON u.handle = c.handle '
                 'WHERE u.guild_id = %s AND u.active = 1;')
        cur = self.conn.cursor()
        cur.execute(query, (guild_id,))
        res = cur.fetchall()
        return [(int(t[0]), cf.User._make(t[1:])) for t in res]

    def get_reminder_settings(self, guild_id):
        query = '''
            SELECT channel_id, role_id, before
            FROM reminder
            WHERE guild_id = %s;
        '''
        cur = self.conn.cursor()
        cur.execute(query, (guild_id,))
        return cur.fetchone()

    def set_reminder_settings(self, guild_id, channel_id, role_id, before):
        query = '''
            INSERT INTO reminder (guild_id, channel_id, role_id, before)
            VALUES (%s, %s, %s, %s) 
            ON CONFLICT (guild_id) 
            DO UPDATE SET 
            channel_id = EXCLUDED.channel_id,
            role_id = EXCLUDED.role_id,
            before = EXCLUDED.before;
        '''
        cur = self.conn.cursor()
        cur.execute(query, (guild_id, channel_id, role_id, before))
        self.conn.commit()

    def clear_reminder_settings(self, guild_id):
        query = '''DELETE FROM reminder WHERE guild_id = %s;'''
        cur = self.conn.cursor()
        cur.execute(query, (guild_id,))
        self.conn.commit()

    def get_starboard(self, guild_id):
        query = ('SELECT channel_id '
                 'FROM starboard '
                 'WHERE guild_id = %s')
        cur = self.conn.cursor()
        cur.execute(query, (guild_id,))
        return cur.fetchone()

    def set_starboard(self, guild_id, channel_id):
        query = ('INSERT INTO starboard '
                 '(guild_id, channel_id) '
                 'VALUES (%s, %s)'
                 'ON CONFLICT (guild_id) '
                 'DO UPDATE SET '
                 'channel_id = EXCLUDED.channel_id;')
        cur = self.conn.cursor()
        cur.execute(query, (guild_id, channel_id))
        self.conn.commit()

    def clear_starboard(self, guild_id):
        query = ('DELETE FROM starboard '
                 'WHERE guild_id = %s;')
        cur = self.conn.cursor()
        cur.execute(query, (guild_id,))
        self.conn.commit()

    def add_starboard_message(self, original_msg_id, starboard_msg_id, guild_id):
        query = ('INSERT INTO starboard_message '
                 '(original_msg_id, starboard_msg_id, guild_id) '
                 'VALUES (%s, %s, %s);')
        cur = self.conn.cursor()
        cur.execute(query, (original_msg_id, starboard_msg_id, guild_id))
        self.conn.commit()

    def check_exists_starboard_message(self, original_msg_id):
        query = ('SELECT 1 '
                 'FROM starboard_message '
                 'WHERE original_msg_id = %s;')
        cur = self.conn.cursor()
        cur.execute(query, (original_msg_id,))
        res = cur.fetchone()
        return res is not None

    def remove_starboard_message(self, *, original_msg_id=None, starboard_msg_id=None):
        assert (original_msg_id is None) ^ (starboard_msg_id is None)
        cur = self.conn.cursor()
        if original_msg_id is not None:
            query = ('DELETE FROM starboard_message '
                     'WHERE original_msg_id = %s;')
            cur.execute(query, (original_msg_id,))
        else:
            query = ('DELETE FROM starboard_message '
                     'WHERE starboard_msg_id = %s;')
            cur.execute(query, (starboard_msg_id,))
        rc = cur.rowcount
        self.conn.commit()
        return rc

    def clear_starboard_messages_for_guild(self, guild_id):
        query = ('DELETE FROM starboard_message '
                 'WHERE guild_id = %s;')
        cur = self.conn.cursor()
        cur.execute(query, (guild_id,))
        rc = cur.rowcount
        self.conn.commit()
        return rc

    def check_duel_challenge(self, userid):
        query = f'''
            SELECT id FROM duel
<<<<<<< HEAD
            WHERE (challengee = CAST(%s AS TEXT) OR challenger = CAST(%s AS TEXT)) AND (status = {Duel.ONGOING} OR status = {Duel.PENDING});
=======
            WHERE (challengee = %s OR challenger = %s) AND (status = {Duel.ONGOING} OR status = {Duel.PENDING});
>>>>>>> 25cc92dd
        '''
        cur = self.conn.cursor()
        cur.execute(query, (userid, userid))
        return cur.fetchone()

    def check_duel_accept(self, challengee):
        query = f'''
            SELECT id, challenger, problem_name FROM duel
<<<<<<< HEAD
            WHERE challengee = CAST(%s AS TEXT) AND status = {Duel.PENDING};
=======
            WHERE challengee = %s AND status = {Duel.PENDING};
>>>>>>> 25cc92dd
        '''
        cur = self.conn.cursor()
        cur.execute(query, (challengee,))
        return cur.fetchone()

    def check_duel_decline(self, challengee):
        query = f'''
            SELECT id, challenger FROM duel
<<<<<<< HEAD
            WHERE challengee = CAST(%s AS TEXT) AND status = {Duel.PENDING};
=======
            WHERE challengee = %s AND status = {Duel.PENDING};
>>>>>>> 25cc92dd
        '''
        cur = self.conn.cursor()
        cur.execute(query, (challengee,))
        return cur.fetchone()

    def check_duel_withdraw(self, challenger):
        query = f'''
            SELECT id, challengee FROM duel
<<<<<<< HEAD
            WHERE challenger = CAST(%s AS TEXT) AND status = {Duel.PENDING};
=======
            WHERE challenger = %s AND status = {Duel.PENDING};
>>>>>>> 25cc92dd
        '''
        cur = self.conn.cursor()
        cur.execute(query, (challenger,))
        return cur.execute(query, (challenger,)).fetchone()

    def check_duel_draw(self, userid):
        query = f'''
            SELECT id, challenger, challengee, start_time, type FROM duel
<<<<<<< HEAD
            WHERE (challenger = CAST(%s AS TEXT) OR challengee = CAST(%s AS TEXT)) AND status = {Duel.ONGOING};
=======
            WHERE (challenger = %s OR challengee = %s) AND status = {Duel.ONGOING};
>>>>>>> 25cc92dd
        '''
        cur = self.conn.cursor()
        cur.execute(query, (userid, userid))
        return cur.fetchone()

    def check_duel_complete(self, userid):
        query = f'''
            SELECT id, challenger, challengee, start_time, problem_name, contest_id, p_index, type FROM duel
<<<<<<< HEAD
            WHERE (challenger = CAST(%s AS TEXT) OR challengee = CAST(%s AS TEXT)) AND status = {Duel.ONGOING};
=======
            WHERE (challenger = %s OR challengee = %s) AND status = {Duel.ONGOING};
>>>>>>> 25cc92dd
        '''
        cur = self.conn.cursor()
        cur.execute(query, (userid, userid))
        return cur.fetchone()

    def create_duel(self, challenger, challengee, issue_time, prob, dtype):
        query = f'''
            INSERT INTO duel (challenger, challengee, issue_time, problem_name, contest_id, p_index, status, type) 
            VALUES (%s, %s, %s, %s, %s, %s, {Duel.PENDING}, %s)
            RETURNING id;
        '''
        cur = self.conn.cursor()
        cur.execute(query, (challenger, challengee, issue_time, prob.name, prob.contestId, prob.index, dtype))
        duelid = cur.fetchone()[0]
        self.conn.commit()
        return duelid

    def cancel_duel(self, duelid, status):
        query = f'''
            UPDATE duel SET status = %s WHERE id = %s AND status = {Duel.PENDING};
        '''
        cur = self.conn.cursor()
        cur.execute(query, (status, duelid))
        rc = cur.rowcount
        if rc != 1:
            self.conn.rollback()
            return 0
        self.conn.commit()
        return rc

    def invalidate_duel(self, duelid):
        query = f'''
            UPDATE duel SET status = {Duel.INVALID} WHERE id = %s AND status = {Duel.ONGOING};
        '''
        cur = self.conn.cursor()
        cur.execute(query, (duelid,))
        rc = cur.rowcount
        if rc != 1:
            self.conn.rollback()
            return 0
        self.conn.commit()
        return rc

    def start_duel(self, duelid, start_time):
        query = f'''
            UPDATE duel SET start_time = %s, status = {Duel.ONGOING}
            WHERE id = %s AND status = {Duel.PENDING};
        '''
        cur = self.conn.cursor()
        cur.execute(query, (start_time, duelid))
        rc = cur.rowcount
        if rc != 1:
            self.conn.rollback()
            return 0
        self.conn.commit()
        return rc

    def complete_duel(self, duelid, winner, finish_time, winner_id = -1, loser_id = -1, delta = 0, dtype = DuelType.OFFICIAL):
        query = f'''
            UPDATE duel SET status = {Duel.COMPLETE}, finish_time = %s, winner = %s WHERE id = %s AND status = {Duel.ONGOING};
        '''
        cur = self.conn.cursor()
        cur.execute(query, (finish_time, winner, duelid))
        rc = cur.rowcount
        if rc != 1:
            self.conn.rollback()
            return 0

        if dtype == DuelType.OFFICIAL:
            self.update_duel_rating(winner_id, +delta)
            self.update_duel_rating(loser_id, -delta)

        self.conn.commit()
        return 1

    def update_duel_rating(self, userid, delta):
        query = '''
            UPDATE duelist SET rating = rating + %s WHERE user_id = %s;
        '''
        cur = self.conn.cursor()
        cur.execute(query, (delta, userid))
        rc = cur.rowcount
        self.conn.commit()
        return rc

    def get_duel_wins(self, userid):
        query = f'''
            SELECT start_time, finish_time, problem_name, challenger, challengee FROM duel
<<<<<<< HEAD
            WHERE ((challenger = CAST(%s AS TEXT) AND winner = {Winner.CHALLENGER}) OR (challengee = CAST(%s AS TEXT) AND winner = {Winner.CHALLENGEE})) AND status = {Duel.COMPLETE};
=======
            WHERE ((challenger = %s AND winner = {Winner.CHALLENGER}) OR (challengee = %s AND winner = {Winner.CHALLENGEE})) AND status = {Duel.COMPLETE};
>>>>>>> 25cc92dd
        '''
        cur = self.conn.cursor()
        cur.execute(query, (userid, userid))
        return cur.fetchall()

    def get_duels(self, userid):
        query = f'''
<<<<<<< HEAD
            SELECT id, start_time, finish_time, problem_name, challenger, challengee, winner FROM duel WHERE (challengee = CAST(%s AS TEXT) OR challenger = CAST(%s AS TEXT)) AND status = {Duel.COMPLETE} ORDER BY start_time DESC;
=======
            SELECT id, start_time, finish_time, problem_name, challenger, challengee, winner FROM duel WHERE (challengee = %s OR challenger = %s) AND status = {Duel.COMPLETE} ORDER BY start_time DESC;
>>>>>>> 25cc92dd
        '''
        cur = self.conn.cursor()
        cur.execute(query, (userid, userid))
        return cur.fetchall()

    def get_duel_problem_names(self, userid):
        query = f'''
<<<<<<< HEAD
            SELECT problem_name FROM duel WHERE (challengee = CAST(%s AS TEXT) OR challenger = CAST(%s AS TEXT)) AND (status = {Duel.COMPLETE} OR status = {Duel.INVALID});
=======
            SELECT problem_name FROM duel WHERE (challengee = %s OR challenger = %s) AND (status = {Duel.COMPLETE} OR status = {Duel.INVALID});
>>>>>>> 25cc92dd
        '''
        cur = self.conn.cursor()
        cur.execute(query, (userid, userid))
        return cur.fetchall()

    def get_pair_duels(self, userid1, userid2):
        query = f'''
            SELECT id, start_time, finish_time, problem_name, challenger, challengee, winner FROM duel
<<<<<<< HEAD
            WHERE ((challenger = CAST(%s AS TEXT) AND challengee = CAST(%s AS TEXT)) OR (challenger = CAST(%s AS TEXT) AND challengee = CAST(%s AS TEXT))) AND status = {Duel.COMPLETE} ORDER BY start_time DESC;
=======
            WHERE ((challenger = %s AND challengee = %s) OR (challenger = %s AND challengee = %s)) AND status = {Duel.COMPLETE} ORDER BY start_time DESC;
>>>>>>> 25cc92dd
        '''
        cur = self.conn.cursor()
        cur.execute(query, (userid1, userid2, userid2, userid1))
        return cur.fetchall()

    def get_recent_duels(self):
        query = f'''
            SELECT id, start_time, finish_time, problem_name, challenger, challengee, winner FROM duel WHERE status = {Duel.COMPLETE} ORDER BY start_time DESC LIMIT 7;
        '''
        cur = self.conn.cursor()
        cur.execute(query)
        return cur.fetchall()

    def get_ongoing_duels(self):
        query = f'''
            SELECT start_time, problem_name, challenger, challengee FROM duel
            WHERE status = {Duel.ONGOING} ORDER BY start_time DESC;
        '''
        cur = self.conn.cursor()
        cur.execute(query)
        return cur.fetchall()

    def get_num_duel_completed(self, userid):
        query = f'''
<<<<<<< HEAD
            SELECT COUNT(*) FROM duel WHERE (challengee = CAST(%s AS TEXT) OR challenger = CAST(%s AS TEXT)) AND status = {Duel.COMPLETE};
=======
            SELECT COUNT(*) FROM duel WHERE (challengee = %s OR challenger = %s) AND status = {Duel.COMPLETE};
>>>>>>> 25cc92dd
        '''
        cur = self.conn.cursor()
        cur.execute(query, (userid, userid))
        return cur.fetchone()[0]

    def get_num_duel_draws(self, userid):
        query = f'''
<<<<<<< HEAD
            SELECT COUNT(*) FROM duel WHERE (challengee = CAST(%s AS TEXT) OR challenger = CAST(%s AS TEXT)) AND winner = {Winner.DRAW};
=======
            SELECT COUNT(*) FROM duel WHERE (challengee = %s OR challenger = %s) AND winner = {Winner.DRAW};
>>>>>>> 25cc92dd
        '''
        cur = self.conn.cursor()
        cur.execute(query, (userid, userid))
        return cur.fetchone()[0]

    def get_num_duel_losses(self, userid):
        query = f'''
            SELECT COUNT(*) FROM duel
<<<<<<< HEAD
            WHERE ((challengee = CAST(%s AS TEXT) AND winner = {Winner.CHALLENGER}) OR (challenger = CAST(%s AS TEXT) AND winner = {Winner.CHALLENGEE})) AND status = {Duel.COMPLETE};
=======
            WHERE ((challengee = %s AND winner = {Winner.CHALLENGER}) OR (challenger = %s AND winner = {Winner.CHALLENGEE})) AND status = {Duel.COMPLETE};
>>>>>>> 25cc92dd
        '''
        cur = self.conn.cursor()
        cur.execute(query, (userid, userid))
        return cur.fetchone()[0]

    def get_num_duel_declined(self, userid):
        query = f'''
<<<<<<< HEAD
            SELECT COUNT(*) FROM duel WHERE challengee = CAST(%s AS TEXT) AND status = {Duel.DECLINED};
=======
            SELECT COUNT(*) FROM duel WHERE challengee = %s AND status = {Duel.DECLINED};
>>>>>>> 25cc92dd
        '''
        cur = self.conn.cursor()
        cur.execute(query, (userid,))
        return cur.fetchone()[0]

    def get_num_duel_rdeclined(self, userid):
        query = f'''
<<<<<<< HEAD
            SELECT COUNT(*) FROM duel WHERE challenger = CAST(%s AS TEXT) AND status = {Duel.DECLINED};
=======
            SELECT COUNT(*) FROM duel WHERE challenger = %s AND status = {Duel.DECLINED};
>>>>>>> 25cc92dd
        '''
        cur = self.conn.cursor()
        cur.execute(query, (userid,))
        return cur.fetchone()[0]

    def get_duel_rating(self, userid):
        query = '''
            SELECT rating FROM duelist WHERE user_id = %s;
        '''
        cur = self.conn.cursor()
        cur.execute(query, (userid,))
        return cur.fetchone()[0]

    def is_duelist(self, userid):
        query = '''
            SELECT 1 FROM duelist WHERE user_id = %s;
        '''
        cur = self.conn.cursor()
        cur.execute(query, (userid,))
        return cur.fetchone()

    def register_duelist(self, userid):
        query = '''
            INSERT INTO duelist (user_id, rating)
            VALUES (%s, 1500)
            ON CONFLICT DO NOTHING;
        '''
        with self.conn:
            cur = self.conn.cursor()
            cur.execute(query, (userid,))
            return cur.rowcount

    def get_duelists(self):
        query = '''
            SELECT user_id, rating FROM duelist ORDER BY rating DESC;
        '''
        cur = self.conn.cursor()
        cur.execute(query)
        return cur.fetchall()

    def get_complete_official_duels(self):
        query = f'''
            SELECT challenger, challengee, winner, finish_time FROM duel WHERE status={Duel.COMPLETE}
            AND type={DuelType.OFFICIAL} ORDER BY finish_time ASC;
        '''
        cur = self.conn.cursor()
        cur.execute(query)
        return cur.fetchall()

    def get_rankup_channel(self, guild_id):
        query = ('SELECT channel_id '
                 'FROM rankup '
                 'WHERE guild_id = CAST (%s AS TEXT);')
        cur = self.conn.cursor()
        cur.execute(query, (guild_id,))
        channel_id = cur.fetchone()
        return int(channel_id[0]) if channel_id else None

    def set_rankup_channel(self, guild_id, channel_id):
        query = ('INSERT INTO rankup '
                 '(guild_id, channel_id) '
                 'VALUES (CAST (%s AS TEXT), %s)'
                 'ON CONFLICT (guild_id) '
                 'DO UPDATE SET '
                 'channel_id = EXCLUDED.channel_id;')
        with self.conn:
            cur = self.conn.cursor()
            cur.execute(query, (guild_id, channel_id))

    def clear_rankup_channel(self, guild_id):
        query = ('DELETE FROM rankup '
                 'WHERE guild_id = %s;')
        with self.conn:
            cur = self.conn.cursor()
            cur.execute(query, (guild_id,))
            return cur.rowcount

    def enable_auto_role_update(self, guild_id):
        query = ('INSERT INTO auto_role_update '
                 '(guild_id) '
                 'VALUES (%s) '
                 'ON CONFLICT DO NOTHING;')
        with self.conn:
            cur = self.conn.cursor()
            cur.execute(query, (guild_id,))
            return cur.rowcount

    def disable_auto_role_update(self, guild_id):
        query = ('DELETE FROM auto_role_update '
                 'WHERE guild_id = %s;')
        with self.conn:
            cur = self.conn.cursor()
            cur.execute(query, (guild_id,))
            return cur.rowcount

    def has_auto_role_update_enabled(self, guild_id):
        query = ('SELECT 1 '
                 'FROM auto_role_update '
                 'WHERE guild_id = %s;')
        cur = self.conn.cursor()
        cur.execute(query, (guild_id,))
        return cur.fetchone() is not None

    def reset_status(self, id):
        inactive_query = '''
            UPDATE user_handle
            SET active = 0
            WHERE guild_id = %s
        '''
        cur = self.conn.cursor()
        cur.execute(inactive_query, (id,))
        self.conn.commit()

    def update_status(self, guild_id: str, active_ids: list):
        placeholders = ', '.join(['%s'] * len(active_ids))
        if not active_ids: return 0
        active_query = '''
            UPDATE user_handle
            SET active = 1
            WHERE user_id IN ({})
            AND guild_id = %s
        '''.format(placeholders)
        cur = self.conn.cursor()
        cur.execute(active_query, (*active_ids, guild_id))
        rc = cur.rowcount
        self.conn.commit()
        return rc

    # Rated VC stuff

    def create_rated_vc(self, contest_id: int, start_time: float, finish_time: float, guild_id: str, user_ids: [str]):
        """ Creates a rated vc and returns its id.
        """
        query = ('INSERT INTO rated_vcs '
                 '(contest_id, start_time, finish_time, status, guild_id) '
                 'VALUES ( %s, %s, %s, %s, %s)'
                 'RETURNING id')
        id = None
        with self.conn:
            cur = self.conn.cursor()
            cur.execute(query, (contest_id, start_time, finish_time, RatedVC.ONGOING, guild_id))
            id = cur.fetchone()[0]
            cur.execute('SELECT * FROM rated_vcs;')
            for user_id in user_ids:
                query = ('INSERT INTO rated_vc_users '
                         '(vc_id, user_id) '
                         'VALUES (%s , %s);')
                cur.execute(query, (id, user_id))
        return id

    def get_rated_vc(self, vc_id: int):
        query = ('SELECT * '
                'FROM rated_vcs '
                'WHERE id = %s;')
        vc = self._fetchone(query, params=(vc_id,), cursor_factory=psycopg2.extras.NamedTupleCursor)
        return vc

    def get_ongoing_rated_vc_ids(self):
        query = ('SELECT id '
                 'FROM rated_vcs '
                 'WHERE status = %s;'
                 )
        vcs = self._fetchall(query, params=(RatedVC.ONGOING,), cursor_factory=psycopg2.extras.NamedTupleCursor)
        vc_ids = [vc.id for vc in vcs]
        return vc_ids

    def get_rated_vc_user_ids(self, vc_id: int):
        query = ('SELECT user_id '
                 'FROM rated_vc_users '
                 'WHERE vc_id = %s;'
                 )
        users = self._fetchall(query, params=(vc_id,), cursor_factory=psycopg2.extras.NamedTupleCursor)
        user_ids = [user.user_id for user in users]
        return user_ids

    def finish_rated_vc(self, vc_id: int):
        query = ('UPDATE rated_vcs '
                'SET status = %s '
                'WHERE id = %s;')

        with self.conn:
            cur = self.conn.cursor()
            cur.execute(query, (RatedVC.FINISHED, vc_id))

    def update_vc_rating(self, vc_id: int, user_id: str, rating: int):
        query = ('INSERT INTO rated_vc_users '
                 '(vc_id, user_id, rating) '
                 'VALUES (%s, %s, %s) '
                 'ON CONFLICT (vc_id, user_id) '
                 'DO UPDATE SET '
                 'rating = EXCLUDED.rating;')

        with self.conn:
            cur = self.conn.cursor()
            cur.execute(query, (vc_id, user_id, rating))

    def get_vc_rating(self, user_id: str, default_if_not_exist: bool = True):
        query = ('SELECT rating FROM rated_vc_users '
                 'WHERE user_id = %s AND rating IS NOT NULL '
                 'ORDER BY vc_id DESC '
                 'LIMIT 1'
                 )
        result = self._fetchone(query, params=(user_id, ), cursor_factory=psycopg2.extras.NamedTupleCursor)
        rating = result.rating if result is not None else None
        if rating is None:
            if default_if_not_exist:
                return _DEFAULT_VC_RATING
            return None
        return rating

    def get_vc_rating_history(self, user_id: str):
        """ Return [vc_id, rating].
        """
        query = ('SELECT vc_id, rating '
                 'FROM rated_vc_users '
                 'WHERE user_id = %s AND rating IS NOT NULL;'
                 )
        ratings = self._fetchall(query, params=(user_id,), cursor_factory=psycopg2.extras.NamedTupleCursor)
        return ratings

    def set_rated_vc_channel(self, guild_id, channel_id):
        query = ('INSERT INTO rated_vc_settings '
                 ' (guild_id, channel_id) VALUES (%s, %s)'
                 'ON CONFLICT (guild_id) '
                 'DO UPDATE SET '
                 'channel_id = EXCLUDED.channel_id;'
                 )
        with self.conn:
            cur = self.conn.cursor()
            cur.execute(query, (guild_id, channel_id))

    def get_rated_vc_channel(self, guild_id):
        query = ('SELECT channel_id '
                 'FROM rated_vc_settings '
                 'WHERE guild_id = %s;')
        cur = self.conn.cursor()
        cur.execute(query, (guild_id,))
        channel_id = cur.fetchone()
        return int(channel_id[0]) if channel_id else None

    def remove_last_ratedvc_participation(self, user_id: str):
        query = ('SELECT vc_id FROM rated_vc_users '
                 'WHERE user_id = %s '
                 'ORDER BY vc_id DESC '
                 'LIMIT 1'
                 )
        vc_id = self._fetchone(query, params=(user_id, ), cursor_factory=psycopg2.extras.NamedTupleCursor).vc_id
        query = ('DELETE FROM rated_vc_users '
                 'WHERE user_id = %s AND vc_id = %s;')
        with self.conn:
            cur = self.conn.cursor()
            cur.execute(query, (user_id, vc_id))
            return cur.rowcount

    def close(self):
        self.conn.close()<|MERGE_RESOLUTION|>--- conflicted
+++ resolved
@@ -114,13 +114,8 @@
         cur.execute('''
             CREATE TABLE IF NOT EXISTS duel (
                 "id"	        SERIAL PRIMARY KEY,
-<<<<<<< HEAD
-                "challenger"	TEXT NOT NULL,
-                "challengee"	TEXT NOT NULL,
-=======
                 "challenger"	BIGINT NOT NULL,
                 "challengee"	BIGINT NOT NULL,
->>>>>>> 25cc92dd
                 "issue_time"	REAL NOT NULL,
                 "start_time"	REAL,
                 "finish_time"	REAL,
@@ -637,11 +632,7 @@
     def check_duel_challenge(self, userid):
         query = f'''
             SELECT id FROM duel
-<<<<<<< HEAD
-            WHERE (challengee = CAST(%s AS TEXT) OR challenger = CAST(%s AS TEXT)) AND (status = {Duel.ONGOING} OR status = {Duel.PENDING});
-=======
             WHERE (challengee = %s OR challenger = %s) AND (status = {Duel.ONGOING} OR status = {Duel.PENDING});
->>>>>>> 25cc92dd
         '''
         cur = self.conn.cursor()
         cur.execute(query, (userid, userid))
@@ -650,11 +641,7 @@
     def check_duel_accept(self, challengee):
         query = f'''
             SELECT id, challenger, problem_name FROM duel
-<<<<<<< HEAD
-            WHERE challengee = CAST(%s AS TEXT) AND status = {Duel.PENDING};
-=======
             WHERE challengee = %s AND status = {Duel.PENDING};
->>>>>>> 25cc92dd
         '''
         cur = self.conn.cursor()
         cur.execute(query, (challengee,))
@@ -663,11 +650,7 @@
     def check_duel_decline(self, challengee):
         query = f'''
             SELECT id, challenger FROM duel
-<<<<<<< HEAD
-            WHERE challengee = CAST(%s AS TEXT) AND status = {Duel.PENDING};
-=======
             WHERE challengee = %s AND status = {Duel.PENDING};
->>>>>>> 25cc92dd
         '''
         cur = self.conn.cursor()
         cur.execute(query, (challengee,))
@@ -676,11 +659,7 @@
     def check_duel_withdraw(self, challenger):
         query = f'''
             SELECT id, challengee FROM duel
-<<<<<<< HEAD
-            WHERE challenger = CAST(%s AS TEXT) AND status = {Duel.PENDING};
-=======
             WHERE challenger = %s AND status = {Duel.PENDING};
->>>>>>> 25cc92dd
         '''
         cur = self.conn.cursor()
         cur.execute(query, (challenger,))
@@ -689,11 +668,7 @@
     def check_duel_draw(self, userid):
         query = f'''
             SELECT id, challenger, challengee, start_time, type FROM duel
-<<<<<<< HEAD
-            WHERE (challenger = CAST(%s AS TEXT) OR challengee = CAST(%s AS TEXT)) AND status = {Duel.ONGOING};
-=======
             WHERE (challenger = %s OR challengee = %s) AND status = {Duel.ONGOING};
->>>>>>> 25cc92dd
         '''
         cur = self.conn.cursor()
         cur.execute(query, (userid, userid))
@@ -702,11 +677,7 @@
     def check_duel_complete(self, userid):
         query = f'''
             SELECT id, challenger, challengee, start_time, problem_name, contest_id, p_index, type FROM duel
-<<<<<<< HEAD
-            WHERE (challenger = CAST(%s AS TEXT) OR challengee = CAST(%s AS TEXT)) AND status = {Duel.ONGOING};
-=======
             WHERE (challenger = %s OR challengee = %s) AND status = {Duel.ONGOING};
->>>>>>> 25cc92dd
         '''
         cur = self.conn.cursor()
         cur.execute(query, (userid, userid))
@@ -795,11 +766,7 @@
     def get_duel_wins(self, userid):
         query = f'''
             SELECT start_time, finish_time, problem_name, challenger, challengee FROM duel
-<<<<<<< HEAD
-            WHERE ((challenger = CAST(%s AS TEXT) AND winner = {Winner.CHALLENGER}) OR (challengee = CAST(%s AS TEXT) AND winner = {Winner.CHALLENGEE})) AND status = {Duel.COMPLETE};
-=======
             WHERE ((challenger = %s AND winner = {Winner.CHALLENGER}) OR (challengee = %s AND winner = {Winner.CHALLENGEE})) AND status = {Duel.COMPLETE};
->>>>>>> 25cc92dd
         '''
         cur = self.conn.cursor()
         cur.execute(query, (userid, userid))
@@ -807,11 +774,7 @@
 
     def get_duels(self, userid):
         query = f'''
-<<<<<<< HEAD
-            SELECT id, start_time, finish_time, problem_name, challenger, challengee, winner FROM duel WHERE (challengee = CAST(%s AS TEXT) OR challenger = CAST(%s AS TEXT)) AND status = {Duel.COMPLETE} ORDER BY start_time DESC;
-=======
             SELECT id, start_time, finish_time, problem_name, challenger, challengee, winner FROM duel WHERE (challengee = %s OR challenger = %s) AND status = {Duel.COMPLETE} ORDER BY start_time DESC;
->>>>>>> 25cc92dd
         '''
         cur = self.conn.cursor()
         cur.execute(query, (userid, userid))
@@ -819,11 +782,7 @@
 
     def get_duel_problem_names(self, userid):
         query = f'''
-<<<<<<< HEAD
-            SELECT problem_name FROM duel WHERE (challengee = CAST(%s AS TEXT) OR challenger = CAST(%s AS TEXT)) AND (status = {Duel.COMPLETE} OR status = {Duel.INVALID});
-=======
             SELECT problem_name FROM duel WHERE (challengee = %s OR challenger = %s) AND (status = {Duel.COMPLETE} OR status = {Duel.INVALID});
->>>>>>> 25cc92dd
         '''
         cur = self.conn.cursor()
         cur.execute(query, (userid, userid))
@@ -832,11 +791,7 @@
     def get_pair_duels(self, userid1, userid2):
         query = f'''
             SELECT id, start_time, finish_time, problem_name, challenger, challengee, winner FROM duel
-<<<<<<< HEAD
-            WHERE ((challenger = CAST(%s AS TEXT) AND challengee = CAST(%s AS TEXT)) OR (challenger = CAST(%s AS TEXT) AND challengee = CAST(%s AS TEXT))) AND status = {Duel.COMPLETE} ORDER BY start_time DESC;
-=======
             WHERE ((challenger = %s AND challengee = %s) OR (challenger = %s AND challengee = %s)) AND status = {Duel.COMPLETE} ORDER BY start_time DESC;
->>>>>>> 25cc92dd
         '''
         cur = self.conn.cursor()
         cur.execute(query, (userid1, userid2, userid2, userid1))
@@ -861,11 +816,7 @@
 
     def get_num_duel_completed(self, userid):
         query = f'''
-<<<<<<< HEAD
-            SELECT COUNT(*) FROM duel WHERE (challengee = CAST(%s AS TEXT) OR challenger = CAST(%s AS TEXT)) AND status = {Duel.COMPLETE};
-=======
             SELECT COUNT(*) FROM duel WHERE (challengee = %s OR challenger = %s) AND status = {Duel.COMPLETE};
->>>>>>> 25cc92dd
         '''
         cur = self.conn.cursor()
         cur.execute(query, (userid, userid))
@@ -873,11 +824,7 @@
 
     def get_num_duel_draws(self, userid):
         query = f'''
-<<<<<<< HEAD
-            SELECT COUNT(*) FROM duel WHERE (challengee = CAST(%s AS TEXT) OR challenger = CAST(%s AS TEXT)) AND winner = {Winner.DRAW};
-=======
             SELECT COUNT(*) FROM duel WHERE (challengee = %s OR challenger = %s) AND winner = {Winner.DRAW};
->>>>>>> 25cc92dd
         '''
         cur = self.conn.cursor()
         cur.execute(query, (userid, userid))
@@ -886,11 +833,7 @@
     def get_num_duel_losses(self, userid):
         query = f'''
             SELECT COUNT(*) FROM duel
-<<<<<<< HEAD
-            WHERE ((challengee = CAST(%s AS TEXT) AND winner = {Winner.CHALLENGER}) OR (challenger = CAST(%s AS TEXT) AND winner = {Winner.CHALLENGEE})) AND status = {Duel.COMPLETE};
-=======
             WHERE ((challengee = %s AND winner = {Winner.CHALLENGER}) OR (challenger = %s AND winner = {Winner.CHALLENGEE})) AND status = {Duel.COMPLETE};
->>>>>>> 25cc92dd
         '''
         cur = self.conn.cursor()
         cur.execute(query, (userid, userid))
@@ -898,11 +841,7 @@
 
     def get_num_duel_declined(self, userid):
         query = f'''
-<<<<<<< HEAD
-            SELECT COUNT(*) FROM duel WHERE challengee = CAST(%s AS TEXT) AND status = {Duel.DECLINED};
-=======
             SELECT COUNT(*) FROM duel WHERE challengee = %s AND status = {Duel.DECLINED};
->>>>>>> 25cc92dd
         '''
         cur = self.conn.cursor()
         cur.execute(query, (userid,))
@@ -910,11 +849,7 @@
 
     def get_num_duel_rdeclined(self, userid):
         query = f'''
-<<<<<<< HEAD
-            SELECT COUNT(*) FROM duel WHERE challenger = CAST(%s AS TEXT) AND status = {Duel.DECLINED};
-=======
             SELECT COUNT(*) FROM duel WHERE challenger = %s AND status = {Duel.DECLINED};
->>>>>>> 25cc92dd
         '''
         cur = self.conn.cursor()
         cur.execute(query, (userid,))
