from enum import IntEnum
from collections import namedtuple
import psycopg2
import psycopg2.extras

from discord.ext import commands

from tle.util import codeforces_api as cf

_DEFAULT_VC_RATING = 1500

class Gitgud(IntEnum):
    GOTGUD = 0
    GITGUD = 1
    NOGUD = 2
    FORCED_NOGUD = 3

class Duel(IntEnum):
    PENDING = 0
    DECLINED = 1
    WITHDRAWN = 2
    EXPIRED = 3
    ONGOING = 4
    COMPLETE = 5
    INVALID = 6

class Winner(IntEnum):
    DRAW = 0
    CHALLENGER = 1
    CHALLENGEE = 2

class DuelType(IntEnum):
    UNOFFICIAL = 0
    OFFICIAL = 1
class RatedVC(IntEnum):
    ONGOING = 0
    FINISHED = 1


class UserDbError(commands.CommandError):
    pass


class DatabaseDisabledError(UserDbError):
    pass


class DummyUserDbConn:
    def __getattribute__(self, item):
        raise DatabaseDisabledError


class UniqueConstraintFailed(UserDbError):
    pass


def namedtuple_factory(cursor, row):
    """Returns sqlite rows as named tuples."""
    fields = [col[0] for col in cursor.description if col[0].isidentifier()]
    Row = namedtuple("Row", fields)
    return Row(*row)


class UserDbConn:
    def __init__(self, db_url):
        self.db_url = db_url
        self.conn = psycopg2.connect(db_url, cursor_factory = psycopg2.extras.NamedTupleCursor)
        self.conn.rollback()
        self.create_tables()

    def rollback(self):
        self.conn.rollback()
    
    def reconnect(self):
        self.conn = psycopg2.connect(self.db_url, cursor_factory = psycopg2.extras.NamedTupleCursor)

    def create_tables(self):
        cur = self.conn.cursor()
        cur.execute(
            'CREATE TABLE IF NOT EXISTS user_handle ('
            'user_id     TEXT,'
            'guild_id    TEXT,'
            'handle      TEXT,'
            'active      INTEGER,'
            'PRIMARY KEY (user_id, guild_id)'
            ');'
        )
        cur.execute('CREATE UNIQUE INDEX IF NOT EXISTS ix_user_handle_guild_handle '
                          'ON user_handle (guild_id, handle)')
        cur.execute(
            'CREATE TABLE IF NOT EXISTS cf_user_cache ('
            'handle              TEXT PRIMARY KEY,'
            'first_name          TEXT,'
            'last_name           TEXT,'
            'country             TEXT,'
            'city                TEXT,'
            'organization        TEXT,'
            'contribution        INTEGER,'
            'rating              INTEGER,'
            'maxRating           INTEGER,'
            'last_online_time    INTEGER,'
            'registration_time   INTEGER,'
            'friend_of_count     INTEGER,'
            'title_photo         TEXT'
            ');'
        )
        # TODO: Make duel tables guild-aware.
        cur.execute('''
            CREATE TABLE IF NOT EXISTS duelist (
                "user_id"	BIGINT PRIMARY KEY NOT NULL,
                "rating"	INTEGER NOT NULL
            );
        ''')
        cur.execute('''
            CREATE TABLE IF NOT EXISTS duel (
                "id"	        SERIAL PRIMARY KEY,
                "challenger"	INTEGER NOT NULL,
                "challengee"	INTEGER NOT NULL,
                "issue_time"	REAL NOT NULL,
                "start_time"	REAL,
                "finish_time"	REAL,
                "problem_name"	TEXT,
                "contest_id"	INTEGER,
                "p_index"	    TEXT,
                "status"	    INTEGER,
                "winner"	    INTEGER,
                "type"		    INTEGER
            );
        ''')
        cur.execute('''
            CREATE TABLE IF NOT EXISTS "challenge" (
                "id"	        SERIAL PRIMARY KEY,
                "user_id"	    TEXT NOT NULL,
                "issue_time"	REAL NOT NULL,
                "finish_time"	REAL,
                "problem_name"	TEXT NOT NULL,
                "contest_id"	INTEGER NOT NULL,
                "p_index"	    TEXT NOT NULL,
                "rating_delta"	INTEGER NOT NULL,
                "status"	    INTEGER NOT NULL
            );
        ''')
        cur.execute('''
            CREATE TABLE IF NOT EXISTS "user_challenge" (
                "user_id"	            TEXT,
                "active_challenge_id"	INTEGER,
                "issue_time"	        REAL,
                "score"	INTEGER         NOT NULL,
                "num_completed"	        INTEGER NOT NULL,
                "num_skipped"	        INTEGER NOT NULL,
                PRIMARY KEY("user_id")
            );
        ''')
        cur.execute('''
            CREATE TABLE IF NOT EXISTS reminder (
                guild_id        TEXT PRIMARY KEY,
                channel_id      TEXT,
                role_id         TEXT,
                before          TEXT
            );
        ''')
        cur.execute(
            'CREATE TABLE IF NOT EXISTS starboard ('
            'guild_id     TEXT PRIMARY KEY,'
            'channel_id   TEXT'
            ');'
        )
        cur.execute(
            'CREATE TABLE IF NOT EXISTS starboard_message ('
            'original_msg_id    TEXT PRIMARY KEY,'
            'starboard_msg_id   TEXT,'
            'guild_id           TEXT'
            ');'
        )
        cur.execute(
            'CREATE TABLE IF NOT EXISTS rankup ('
            'guild_id     TEXT PRIMARY KEY,'
            'channel_id   TEXT'
            ');'
        )
        cur.execute(
            'CREATE TABLE IF NOT EXISTS auto_role_update ('
            'guild_id     TEXT PRIMARY KEY'
            ');'
        )

        # Rated VCs stuff:
        cur.execute('''
            CREATE TABLE IF NOT EXISTS "rated_vcs" (
                "id"	         SERIAL PRIMARY KEY,
                "contest_id"     INTEGER NOT NULL,
                "start_time"     REAL,
                "finish_time"    REAL,
                "status"         INTEGER,
                "guild_id"       TEXT
            );
        ''')

        # TODO: Do we need to explicitly specify the fk constraint or just depend on the middleware%s
        cur.execute('''
            CREATE TABLE IF NOT EXISTS "rated_vc_users" (
                "vc_id"	         INTEGER,
                "user_id"        TEXT NOT NULL,
                "rating"         INTEGER,

                CONSTRAINT fk_vc
                    FOREIGN KEY (vc_id)
                    REFERENCES rated_vcs(id),

                PRIMARY KEY(vc_id, user_id)
            );
        ''')

        cur.execute('''
            CREATE TABLE IF NOT EXISTS rated_vc_settings (
                guild_id TEXT PRIMARY KEY,
                channel_id TEXT
            );
        ''')

        # set current id for serial columns
        cur.execute('''
            SELECT setval(pg_get_serial_sequence('duel', 'id'), (SELECT MAX(id) FROM duel) + 1);
        ''')

        cur.execute('''
            SELECT setval(pg_get_serial_sequence('challenge', 'id'), (SELECT MAX(id) FROM challenge) + 1);
        ''')

        cur.execute('''
            SELECT setval(pg_get_serial_sequence('rated_vcs', 'id'), (SELECT MAX(id) FROM rated_vcs) + 1);
        ''')

        self.conn.commit()


    # Helper functions.

    def _insert_one(self, table: str, columns, values: tuple):
        n = len(values)
        first_col = columns[0]
        rest_cols = map(lambda s: '{} = EXCLUDED.{},'.format(s), columns[1:])
        query = '''
            INSERT INTO {} ({}) VALUES ({})
            ON CONFLICT ({}) 
            DO UPDATE SET 
            {}
        '''.format(table, ', '.join(columns), ', '.join(['%s'] * n), first_col, rest_cols)
        query = query[:-1] + ';'
        cur = self.conn.cursor()
        cur.execute(query, values)
        rc = cur.rowcount
        self.conn.commit()
        return rc

    def _insert_many(self, table: str, columns, values: list):
        n = len(values)
        first_col = columns[0]
        rest_cols = map(lambda s: '{} = EXCLUDED.{},'.format(s), columns[1:])
        query = '''
            INSERT INTO {} ({}) VALUES ({})
            ON CONFLICT ({}) 
            DO UPDATE SET 
            {}
        '''.format(table, ', '.join(columns), ', '.join(['%s'] * n), first_col, rest_cols)
        query = query[:-1] + ';'
        cur = self.conn.cursor()
        cur.executemany(query, values)
        rc = cur.rowcount
        self.conn.commit()
        return rc

    def _fetchone(self, query: str, params=None, cursor_factory=None):
        if cursor_factory:
            cur = self.conn.cursor(cursor_factory = cursor_factory)
            cur.execute(query, params)
            return cur.fetchone()
        cur = self.conn.cursor()
        cur.execute(query, params)
        return cur.fetchone()

    def _fetchall(self, query: str, params=None, cursor_factory=None):
        if cursor_factory:
            cur = self.conn.cursor(cursor_factory = cursor_factory)
            cur.execute(query, params)
            return cur.fetchall()
        cur = self.conn.cursor()
        cur.execute(query, params)
        return cur.fetchall()

    def new_challenge(self, user_id, issue_time, prob, delta):
        query1 = '''
            INSERT INTO challenge
            (user_id, issue_time, problem_name, contest_id, p_index, rating_delta, status)
            VALUES
            (CAST(%s AS TEXT), %s, %s, %s, CAST(%s AS TEXT), %s, 1) 
            RETURNING id;
        '''
        query2 = '''
            INSERT INTO user_challenge (user_id, score, num_completed, num_skipped)
            VALUES (CAST(%s AS TEXT), 0, 0, 0)
            ON CONFLICT DO NOTHING;
        '''
        query3 = '''
            UPDATE user_challenge SET active_challenge_id = %s, issue_time = %s
            WHERE user_id = CAST(%s AS TEXT) AND active_challenge_id IS NULL;
        '''
        cur = self.conn.cursor()
        cur.execute(query1, (user_id, issue_time, prob.name, prob.contestId, prob.index, delta))
        last_id, rc = cur.fetchone()[0], cur.rowcount
        if rc != 1:
            self.conn.rollback()
            return 0
        cur.execute(query2, (user_id,))
        cur.execute(query3, (last_id, issue_time, user_id))
        if cur.rowcount != 1:
            self.conn.rollback()
            return 0
        self.conn.commit()
        return 1

    def check_challenge(self, user_id):
        query1 = '''
            SELECT active_challenge_id, issue_time FROM user_challenge
            WHERE user_id = CAST(%s AS TEXT);
        '''
        cur = self.conn.cursor()
        cur.execute(query1, (user_id,))
        res = cur.fetchone()
        if res is None: return None
        c_id, issue_time = res
        query2 = '''
            SELECT problem_name, contest_id, p_index, rating_delta FROM challenge
            WHERE id = %s;
        '''
        cur.execute(query2, (c_id,))
        res = cur.fetchone()
        print(res)
        if res is None: return None
        return c_id, issue_time, res[0], res[1], res[2], res[3]

    def get_gudgitters(self):
        query = '''
            SELECT user_id, score FROM user_challenge;
        '''
        cur = self.conn.cursor()
        cur.execute(query)
        return cur.fetchall()

    def howgud(self, user_id):
        query = '''
            SELECT rating_delta FROM challenge WHERE user_id = CAST(%s AS TEXT) AND finish_time IS NOT NULL;
        '''
        cur = self.conn.cursor()
        cur.execute(query, (user_id,))
        return cur.fetchall()

    def get_noguds(self, user_id):
        query = ('SELECT problem_name '
                 'FROM challenge '
                 f'WHERE user_id = CAST(%s AS TEXT) AND status = {Gitgud.NOGUD};')
        cur = self.conn.cursor()
        cur.execute(query, (user_id,))
        return {name for name, in cur.fetchall()}

    def gitlog(self, user_id):
        query = f'''
            SELECT issue_time, finish_time, problem_name, contest_id, p_index, rating_delta, status
            FROM challenge WHERE user_id = CAST(%s AS TEXT) AND status != {Gitgud.FORCED_NOGUD} ORDER BY issue_time DESC;
        '''
        cur = self.conn.cursor()
        cur.execute(query, (user_id,))
        return cur.fetchall()

    def complete_challenge(self, user_id, challenge_id, finish_time, delta):
        query1 = f'''
            UPDATE challenge SET finish_time = %s, status = {Gitgud.GOTGUD}
            WHERE id = %s AND status = {Gitgud.GITGUD};
        '''
        query2 = '''
            UPDATE user_challenge SET score = score + %s, num_completed = num_completed + 1,
            active_challenge_id = NULL, issue_time = NULL
            WHERE user_id = CAST(%s AS TEXT) AND active_challenge_id = %s;
        '''
        cur = self.conn.cursor()
        cur.execute(query1, (finish_time, challenge_id))
        rc = cur.rowcount
        if rc != 1:
            self.conn.rollback()
            return 0
        cur.execute(query2, (delta, user_id, challenge_id))
        rc = cur.rowcount
        if rc != 1:
            self.conn.rollback()
            return 0
        self.conn.commit()
        return 1

    def skip_challenge(self, user_id, challenge_id, status):
        query1 = '''
            UPDATE user_challenge SET active_challenge_id = NULL, issue_time = NULL
            WHERE user_id = CAST(%s AS TEXT) AND active_challenge_id = %s;
        '''
        query2 = f'''
            UPDATE challenge SET status = %s WHERE id = %s AND status = {Gitgud.GITGUD};
        '''
        cur = self.conn.cursor()
        cur.execute(query1, (user_id, challenge_id))
        rc = cur.rowcount
        if rc != 1:
            self.conn.rollback()
            return 0
        cur.execute(query2, (status, challenge_id))
        rc = cur.rowcount
        if rc != 1:
            self.conn.rollback()
            return 0
        self.conn.commit()
        return 1

    def cache_cf_user(self, user):
        query = ('INSERT INTO cf_user_cache '
                 '(handle, first_name, last_name, country, city, organization, contribution, '
<<<<<<< HEAD
                 '    rating, last_online_time, registration_time, friend_of_count, title_photo) '
                 'VALUES (%s, %s, %s, %s, %s, %s, %s, %s, %s, %s, %s, %s) '
                 'ON CONFLICT (handle) '
                 'DO UPDATE SET '
                 'first_name = EXCLUDED.first_name,'
                 'last_name = EXCLUDED.last_name,'
                 'country = EXCLUDED.country,'
                 'city = EXCLUDED.city,'
                 'organization = EXCLUDED.organization,'
                 'contribution = EXCLUDED.contribution,'
                 'rating = EXCLUDED.rating,'
                 'last_online_time = EXCLUDED.last_online_time,'
                 'registration_time = EXCLUDED.registration_time,'
                 'friend_of_count = EXCLUDED.friend_of_count,'
                 'title_photo = EXCLUDED.title_photo;'
                 )
=======
                 '    rating, maxRating, last_online_time, registration_time, friend_of_count, title_photo) '
                 'VALUES (?, ?, ?, ?, ?, ?, ?, ?, ?, ?, ?, ?, ?)')
>>>>>>> feb29475
        with self.conn:
            cur = self.conn.cursor()
            cur.execute(query, user)
            return cur.rowcount

    def fetch_cf_user(self, handle):
        query = ('SELECT handle, first_name, last_name, country, city, organization, contribution, '
                 '    rating, maxRating, last_online_time, registration_time, friend_of_count, title_photo '
                 'FROM cf_user_cache '
<<<<<<< HEAD
                 'WHERE handle = %s;')
        cur = self.conn.cursor()
        cur.execute(query, (handle,))
        user = cur.fetchone()
=======
                 'WHERE UPPER(handle) = UPPER(?)')
        user = self.conn.execute(query, (handle,)).fetchone()
>>>>>>> feb29475
        return cf.User._make(user) if user else None

    def set_handle(self, user_id, guild_id, handle):
        query = ('SELECT user_id '
                 'FROM user_handle '
                 'WHERE guild_id = CAST(%s AS TEXT) AND handle = %s;')
        cur = self.conn.cursor()
        cur.execute(query, (guild_id, handle))
        existing = cur.fetchone()
        if existing and int(existing[0]) != user_id:
            raise UniqueConstraintFailed

        query = ('INSERT INTO user_handle '
                 '(user_id, guild_id, handle, active) '
                 'VALUES (CAST(%s AS TEXT), CAST(%s AS TEXT), %s, 1) '
                 'ON CONFLICT (user_id, guild_id) '
                 'DO UPDATE SET '
                 'handle = EXCLUDED.handle,'
                 'active = EXCLUDED.active;')
        with self.conn:
            cur = self.conn.cursor()
            cur.execute(query, (user_id, guild_id, handle))
            return cur.rowcount

    def set_inactive(self, guild_id_user_id_pairs):
        query = ('UPDATE user_handle '
                 'SET active = 0 '
                 'WHERE guild_id = CAST(%s AS TEXT) AND user_id = CAST(%s AS TEXT);')
        with self.conn:
            cur = self.conn.cursor()
            cur.executemany(query, guild_id_user_id_pairs)
            return cur.rowcount

    def get_handle(self, user_id, guild_id):
        query = ('SELECT handle '
                 'FROM user_handle '
                 'WHERE user_id = CAST(%s AS TEXT) AND guild_id = CAST(%s AS TEXT);')
        cur = self.conn.cursor()
        cur.execute(query, (user_id, guild_id))
        res = cur.fetchone()
        return res[0] if res else None

    def get_user_id(self, handle, guild_id):
        query = ('SELECT user_id '
                 'FROM user_handle '
<<<<<<< HEAD
                 'WHERE handle = %s AND guild_id = CAST(%s AS TEXT) AND active = 1;')
        cur = self.conn.cursor()
        cur.execute(query, (handle, guild_id))
        res = cur.fetchone()
=======
                 'WHERE UPPER(handle) = UPPER(?) AND guild_id = ? AND active = 1')
        res = self.conn.execute(query, (handle, guild_id)).fetchone()
>>>>>>> feb29475
        return int(res[0]) if res else None

    def remove_handle(self, user_id, guild_id):
        query = ('DELETE FROM user_handle '
                 'WHERE user_id = CAST(%s AS TEXT) AND guild_id = CAST(%s AS TEXT);')
        with self.conn:
            cur = self.conn.cursor()
            cur.execute(query, (user_id, guild_id))
            return cur.rowcount

    def get_handles_for_guild(self, guild_id):
        query = ('SELECT user_id, handle '
                 'FROM user_handle '
                 'WHERE guild_id = CAST(%s AS TEXT) AND active = 1;')
        cur = self.conn.cursor()
        cur.execute(query, (guild_id,))
        res = cur.fetchall()
        return [(int(user_id), handle) for user_id, handle in res]

    def get_cf_users_for_guild(self, guild_id):
        query = ('SELECT u.user_id, c.handle, c.first_name, c.last_name, c.country, c.city, '
                 '    c.organization, c.contribution, c.rating, c.maxRating, c.last_online_time, '
                 '    c.registration_time, c.friend_of_count, c.title_photo '
                 'FROM user_handle AS u '
                 'LEFT JOIN cf_user_cache AS c '
                 'ON u.handle = c.handle '
                 'WHERE u.guild_id = CAST(%s AS TEXT) AND u.active = 1;')
        cur = self.conn.cursor()
        cur.execute(query, (guild_id,))
        res = cur.fetchall()
        return [(int(t[0]), cf.User._make(t[1:])) for t in res]

    def get_reminder_settings(self, guild_id):
        query = '''
            SELECT channel_id, role_id, before
            FROM reminder
            WHERE guild_id = CAST(%s AS TEXT);
        '''
        cur = self.conn.cursor()
        cur.execute(query, (guild_id,))
        return cur.fetchone()

    def set_reminder_settings(self, guild_id, channel_id, role_id, before):
        query = '''
            INSERT INTO reminder (guild_id, channel_id, role_id, before)
            VALUES (CAST(%s AS TEXT), %s, %s, %s) 
            ON CONFLICT (guild_id) 
            DO UPDATE SET 
            channel_id = EXCLUDED.channel_id,
            role_id = EXCLUDED.role_id,
            before = EXCLUDED.before;
        '''
        cur = self.conn.cursor()
        cur.execute(query, (guild_id, channel_id, role_id, before))
        self.conn.commit()

    def clear_reminder_settings(self, guild_id):
        query = '''DELETE FROM reminder WHERE guild_id = CAST(%s AS TEXT);'''
        cur = self.conn.cursor()
        cur.execute(query, (guild_id,))
        self.conn.commit()

    def get_starboard(self, guild_id):
        query = ('SELECT channel_id '
                 'FROM starboard '
                 'WHERE guild_id = CAST(%s AS TEXT)')
        cur = self.conn.cursor()
        cur.execute(query, (guild_id,))
        return cur.fetchone()

    def set_starboard(self, guild_id, channel_id):
        query = ('INSERT INTO starboard '
                 '(guild_id, channel_id) '
                 'VALUES (CAST(%s AS TEXT), %s)'
                 'ON CONFLICT (guild_id) '
                 'DO UPDATE SET '
                 'channel_id = EXCLUDED.channel_id;')
        cur = self.conn.cursor()
        cur.execute(query, (guild_id, channel_id))
        self.conn.commit()

    def clear_starboard(self, guild_id):
        query = ('DELETE FROM starboard '
                 'WHERE guild_id = CAST(%s AS TEXT);')
        cur = self.conn.cursor()
        cur.execute(query, (guild_id,))
        self.conn.commit()

    def add_starboard_message(self, original_msg_id, starboard_msg_id, guild_id):
        query = ('INSERT INTO starboard_message '
                 '(original_msg_id, starboard_msg_id, guild_id) '
                 'VALUES (%s, %s, CAST(%s AS TEXT));')
        cur = self.conn.cursor()
        cur.execute(query, (original_msg_id, starboard_msg_id, guild_id))
        self.conn.commit()

    def check_exists_starboard_message(self, original_msg_id):
        query = ('SELECT 1 '
                 'FROM starboard_message '
                 'WHERE original_msg_id = %s;')
        cur = self.conn.cursor()
        cur.execute(query, (original_msg_id,))
        res = cur.fetchone()
        return res is not None

    def remove_starboard_message(self, *, original_msg_id=None, starboard_msg_id=None):
        assert (original_msg_id is None) ^ (starboard_msg_id is None)
        cur = self.conn.cursor()
        if original_msg_id is not None:
            query = ('DELETE FROM starboard_message '
                     'WHERE original_msg_id = %s;')
            cur.execute(query, (original_msg_id,))
        else:
            query = ('DELETE FROM starboard_message '
                     'WHERE starboard_msg_id = %s;')
            cur.execute(query, (starboard_msg_id,))
        rc = cur.rowcount
        self.conn.commit()
        return rc

    def clear_starboard_messages_for_guild(self, guild_id):
        query = ('DELETE FROM starboard_message '
                 'WHERE guild_id = CAST(%s AS TEXT);')
        cur = self.conn.cursor()
        cur.execute(query, (guild_id,))
        rc = cur.rowcount
        self.conn.commit()
        return rc

    def check_duel_challenge(self, userid):
        query = f'''
            SELECT id FROM duel
            WHERE (challengee = %s OR challenger = %s) AND (status = {Duel.ONGOING} OR status = {Duel.PENDING});
        '''
        cur = self.conn.cursor()
        cur.execute(query, (userid, userid))
        return cur.fetchone()

    def check_duel_accept(self, challengee):
        query = f'''
            SELECT id, challenger, problem_name FROM duel
            WHERE challengee = %s AND status = {Duel.PENDING};
        '''
        cur = self.conn.cursor()
        cur.execute(query, (challengee,))
        return cur.fetchone()

    def check_duel_decline(self, challengee):
        query = f'''
            SELECT id, challenger FROM duel
            WHERE challengee = %s AND status = {Duel.PENDING};
        '''
        cur = self.conn.cursor()
        cur.execute(query, (challengee,))
        return cur.fetchone()

    def check_duel_withdraw(self, challenger):
        query = f'''
            SELECT id, challengee FROM duel
            WHERE challenger = %s AND status = {Duel.PENDING};
        '''
        cur = self.conn.cursor()
        cur.execute(query, (challenger,))
        return cur.execute(query, (challenger,)).fetchone()

    def check_duel_draw(self, userid):
        query = f'''
            SELECT id, challenger, challengee, start_time, type FROM duel
            WHERE (challenger = %s OR challengee = %s) AND status = {Duel.ONGOING};
        '''
        cur = self.conn.cursor()
        cur.execute(query, (userid, userid))
        return cur.fetchone()

    def check_duel_complete(self, userid):
        query = f'''
            SELECT id, challenger, challengee, start_time, problem_name, contest_id, p_index, type FROM duel
            WHERE (challenger = %s OR challengee = %s) AND status = {Duel.ONGOING};
        '''
        cur = self.conn.cursor()
        cur.execute(query, (userid, userid))
        return cur.fetchone()

    def create_duel(self, challenger, challengee, issue_time, prob, dtype):
        query = f'''
            INSERT INTO duel (challenger, challengee, issue_time, problem_name, contest_id, p_index, status, type) VALUES (%s, %s, %s, %s, %s, CAST(%s AS TEXT), {Duel.PENDING}, %s);
        '''
        cur = self.conn.cursor()
        cur.execute(query, (challenger, challengee, issue_time, prob.name, prob.contestId, prob.index, dtype))
        duelid = cur.lastrowid
        self.conn.commit()
        return duelid

    def cancel_duel(self, duelid, status):
        query = f'''
            UPDATE duel SET status = %s WHERE id = %s AND status = {Duel.PENDING};
        '''
        cur = self.conn.cursor()
        cur.execute(query, (status, duelid))
        rc = cur.rowcount
        if rc != 1:
            self.conn.rollback()
            return 0
        self.conn.commit()
        return rc

    def invalidate_duel(self, duelid):
        query = f'''
            UPDATE duel SET status = {Duel.INVALID} WHERE id = %s AND status = {Duel.ONGOING};
        '''
        cur = self.conn.cursor()
        cur.execute(query, (duelid,))
        rc = cur.rowcount
        if rc != 1:
            self.conn.rollback()
            return 0
        self.conn.commit()
        return rc

    def start_duel(self, duelid, start_time):
        query = f'''
            UPDATE duel SET start_time = %s, status = {Duel.ONGOING};
            WHERE id = %s AND status = {Duel.PENDING};
        '''
        cur = self.conn.cursor()
        cur.execute(query, (start_time, duelid))
        rc = cur.rowcount
        if rc != 1:
            self.conn.rollback()
            return 0
        self.conn.commit()
        return rc

    def complete_duel(self, duelid, winner, finish_time, winner_id = -1, loser_id = -1, delta = 0, dtype = DuelType.OFFICIAL):
        query = f'''
            UPDATE duel SET status = {Duel.COMPLETE}, finish_time = %s, winner = %s WHERE id = %s AND status = {Duel.ONGOING};
        '''
        cur = self.conn.cursor()
        cur.execute(query, (finish_time, winner, duelid))
        rc = cur.rowcount
        if rc != 1:
            self.conn.rollback()
            return 0

        if dtype == DuelType.OFFICIAL:
            self.update_duel_rating(winner_id, +delta)
            self.update_duel_rating(loser_id, -delta)

        self.conn.commit()
        return 1

    def update_duel_rating(self, userid, delta):
        query = '''
            UPDATE duelist SET rating = rating + %s WHERE user_id = %s;
        '''
        cur = self.conn.cursor()
        cur.execute(query, (delta, userid))
        rc = cur.rowcount
        self.conn.commit()
        return rc

    def get_duel_wins(self, userid):
        query = f'''
            SELECT start_time, finish_time, problem_name, challenger, challengee FROM duel
            WHERE ((challenger = %s AND winner = {Winner.CHALLENGER}) OR (challengee = %s AND winner = {Winner.CHALLENGEE})) AND status = {Duel.COMPLETE};
        '''
        cur = self.conn.cursor()
        cur.execute(query, (userid, userid))
        return cur.fetchall()

    def get_duels(self, userid):
        query = f'''
            SELECT id, start_time, finish_time, problem_name, challenger, challengee, winner FROM duel WHERE (challengee = %s OR challenger = %s) AND status = {Duel.COMPLETE} ORDER BY start_time DESC;
        '''
        cur = self.conn.cursor()
        cur.execute(query, (userid, userid))
        return cur.fetchall()

    def get_duel_problem_names(self, userid):
        query = f'''
            SELECT problem_name FROM duel WHERE (challengee = %s OR challenger = %s) AND (status = {Duel.COMPLETE} OR status = {Duel.INVALID});
        '''
        cur = self.conn.cursor()
        cur.execute(query, (userid, userid))
        return cur.fetchall()

    def get_pair_duels(self, userid1, userid2):
        query = f'''
            SELECT id, start_time, finish_time, problem_name, challenger, challengee, winner FROM duel
            WHERE ((challenger = %s AND challengee = %s) OR (challenger = %s AND challengee = %s)) AND status = {Duel.COMPLETE} ORDER BY start_time DESC;
        '''
        cur = self.conn.cursor()
        cur.execute(query, (userid1, userid2, userid2, userid1))
        return cur.fetchall()

    def get_recent_duels(self):
        query = f'''
            SELECT id, start_time, finish_time, problem_name, challenger, challengee, winner FROM duel WHERE status = {Duel.COMPLETE} ORDER BY start_time DESC LIMIT 7;
        '''
        cur = self.conn.cursor()
        cur.execute(query)
        return cur.fetchall()

    def get_ongoing_duels(self):
        query = f'''
            SELECT start_time, problem_name, challenger, challengee FROM duel
            WHERE status = {Duel.ONGOING} ORDER BY start_time DESC;
        '''
        cur = self.conn.cursor()
        cur.execute(query)
        return cur.fetchall()

    def get_num_duel_completed(self, userid):
        query = f'''
            SELECT COUNT(*) FROM duel WHERE (challengee = %s OR challenger = %s) AND status = {Duel.COMPLETE};
        '''
        cur = self.conn.cursor()
        cur.execute(query, (userid, userid))
        return cur.fetchone()[0]

    def get_num_duel_draws(self, userid):
        query = f'''
            SELECT COUNT(*) FROM duel WHERE (challengee = %s OR challenger = %s) AND winner = {Winner.DRAW};
        '''
        cur = self.conn.cursor()
        cur.execute(query, (userid, userid))
        return cur.fetchone()[0]

    def get_num_duel_losses(self, userid):
        query = f'''
            SELECT COUNT(*) FROM duel
            WHERE ((challengee = %s AND winner = {Winner.CHALLENGER}) OR (challenger = %s AND winner = {Winner.CHALLENGEE})) AND status = {Duel.COMPLETE};
        '''
        cur = self.conn.cursor()
        cur.execute(query, (userid, userid))
        return cur.fetchone()[0]

    def get_num_duel_declined(self, userid):
        query = f'''
            SELECT COUNT(*) FROM duel WHERE challengee = %s AND status = {Duel.DECLINED};
        '''
        cur = self.conn.cursor()
        cur.execute(query, (userid,))
        return cur.fetchone()[0]

    def get_num_duel_rdeclined(self, userid):
        query = f'''
            SELECT COUNT(*) FROM duel WHERE challenger = %s AND status = {Duel.DECLINED};
        '''
        cur = self.conn.cursor()
        cur.execute(query, (userid,))
        return cur.fetchone()[0]

    def get_duel_rating(self, userid):
        query = '''
            SELECT rating FROM duelist WHERE user_id = %s;
        '''
        cur = self.conn.cursor()
        cur.execute(query, (userid,))
        return cur.fetchone()[0]

    def is_duelist(self, userid):
        query = '''
            SELECT 1 FROM duelist WHERE user_id = %s;
        '''
        cur = self.conn.cursor()
        cur.execute(query, (userid,))
        return cur.fetchone()

    def register_duelist(self, userid):
        query = '''
            INSERT INTO duelist (user_id, rating)
            VALUES (%s, 1500)
            ON CONFLICT DO NOTHING;
        '''
        with self.conn:
            cur = self.conn.cursor()
            cur.execute(query, (userid,))
            return cur.rowcount

    def get_duelists(self):
        query = '''
            SELECT user_id, rating FROM duelist ORDER BY rating DESC;
        '''
        cur = self.conn.cursor()
        cur.execute(query)
        return cur.fetchall()

    def get_complete_official_duels(self):
        query = f'''
            SELECT challenger, challengee, winner, finish_time FROM duel WHERE status={Duel.COMPLETE}
<<<<<<< HEAD
            ORDER BY finish_time ASC;
=======
            AND type={DuelType.OFFICIAL} ORDER BY finish_time ASC
>>>>>>> feb29475
        '''
        cur = self.conn.cursor()
        cur.execute(query)
        return cur.fetchall()

    def get_rankup_channel(self, guild_id):
        query = ('SELECT channel_id '
                 'FROM rankup '
                 'WHERE guild_id = CAST (%s AS TEXT);')
        cur = self.conn.cursor()
        cur.execute(query, (guild_id,))
        channel_id = cur.fetchone()
        return int(channel_id[0]) if channel_id else None

    def set_rankup_channel(self, guild_id, channel_id):
        query = ('INSERT INTO rankup '
                 '(guild_id, channel_id) '
                 'VALUES (CAST (%s AS TEXT), %s)'
                 'ON CONFLICT (guild_id) '
                 'DO UPDATE SET '
                 'channel_id = EXCLUDED.channel_id;')
        with self.conn:
            cur = self.conn.cursor()
            cur.execute(query, (guild_id, channel_id))

    def clear_rankup_channel(self, guild_id):
        query = ('DELETE FROM rankup '
                 'WHERE guild_id = CAST(%s AS TEXT);')
        with self.conn:
            cur = self.conn.cursor()
            cur.execute(query, (guild_id,))
            return cur.rowcount

    def enable_auto_role_update(self, guild_id):
        query = ('INSERT INTO auto_role_update '
                 '(guild_id) '
                 'VALUES (CAST(%s AS TEXT)) '
                 'ON CONFLICT DO NOTHING;')
        with self.conn:
            cur = self.conn.cursor()
            cur.execute(query, (guild_id,))
            return cur.rowcount

    def disable_auto_role_update(self, guild_id):
        query = ('DELETE FROM auto_role_update '
                 'WHERE guild_id = CAST(%s AS TEXT);')
        with self.conn:
            cur = self.conn.cursor()
            cur.execute(query, (guild_id,))
            return cur.rowcount

    def has_auto_role_update_enabled(self, guild_id):
        query = ('SELECT 1 '
                 'FROM auto_role_update '
                 'WHERE guild_id = CAST(%s AS TEXT);')
        cur = self.conn.cursor()
        cur.execute(query, (guild_id,))
        return cur.fetchone() is not None

<<<<<<< HEAD
    def update_status(self, active_ids: list):
        # TODO: Deal with the whole status thing.
        if not active_ids: return 0
        placeholders = ', '.join(['CAST(%s AS TEXT)'] * len(active_ids))
        inactive_query = '''
            UPDATE user_handle
            SET active = 0
            WHERE user_id NOT IN ({});
        '''.format(placeholders)
        active_query = '''
            UPDATE user_handle
            SET active = 1
            WHERE user_id IN ({});
        '''.format(placeholders)
        cur = self.conn.cursor()
        cur.execute(inactive_query, active_ids)
        cur.execute(active_query, active_ids)
        rc = cur.rowcount
=======
    def reset_status(self, id):
        inactive_query = '''
            UPDATE user_handle
            SET active = 0
            WHERE guild_id = ?
        '''
        self.conn.execute(inactive_query, (id,))
        self.conn.commit()

    def update_status(self, guild_id: str, active_ids: list):
        placeholders = ', '.join(['?'] * len(active_ids))
        if not active_ids: return 0
        active_query = '''
            UPDATE user_handle
            SET active = 1
            WHERE user_id IN ({})
            AND guild_id = ?
        '''.format(placeholders)
        rc = self.conn.execute(active_query, (*active_ids, guild_id)).rowcount
>>>>>>> feb29475
        self.conn.commit()
        return rc

    # Rated VC stuff

    def create_rated_vc(self, contest_id: int, start_time: float, finish_time: float, guild_id: str, user_ids: [str]):
        """ Creates a rated vc and returns its id.
        """
        query = ('INSERT INTO rated_vcs '
                 '(contest_id, start_time, finish_time, status, guild_id) '
                 'VALUES ( %s, %s, %s, %s, CAST(%s AS TEXT));')
        id = None
        with self.conn:
            cur = self.conn.cursor()
            cur.execute(query, (contest_id, start_time, finish_time, RatedVC.ONGOING, guild_id))
            id = cur.lastrowid
            for user_id in user_ids:
                query = ('INSERT INTO rated_vc_users '
                         '(vc_id, user_id) '
                         'VALUES (%s , CAST(%s AS TEXT));')
                cur.execute(query, (id, user_id))
        return id

    def get_rated_vc(self, vc_id: int):
        query = ('SELECT * '
                'FROM rated_vcs '
                'WHERE id = %s;')
        vc = self._fetchone(query, params=(vc_id,), cursor_factory=psycopg2.extras.NamedTupleCursor)
        return vc

    def get_ongoing_rated_vc_ids(self):
        query = ('SELECT id '
                 'FROM rated_vcs '
                 'WHERE status = %s;'
                 )
        vcs = self._fetchall(query, params=(RatedVC.ONGOING,), cursor_factory=psycopg2.extras.NamedTupleCursor)
        vc_ids = [vc.id for vc in vcs]
        return vc_ids

    def get_rated_vc_user_ids(self, vc_id: int):
        query = ('SELECT user_id '
                 'FROM rated_vc_users '
                 'WHERE vc_id = %s;'
                 )
        users = self._fetchall(query, params=(vc_id,), cursor_factory=psycopg2.extras.NamedTupleCursor)
        user_ids = [user.user_id for user in users]
        return user_ids

    def finish_rated_vc(self, vc_id: int):
        query = ('UPDATE rated_vcs '
                'SET status = %s '
                'WHERE id = %s;')

        with self.conn:
            cur = self.conn.cursor()
            cur.execute(query, (RatedVC.FINISHED, vc_id))

    def update_vc_rating(self, vc_id: int, user_id: str, rating: int):
        query = ('INSERT INTO rated_vc_users '
                 '(vc_id, user_id, rating) '
                 'VALUES (%s, CAST(%s AS TEXT), %s) '
                 'ON CONFLICT (vc_id, user_id) '
                 'DO UPDATE SET '
                 'rating = EXCLUDED.rating;')

        with self.conn:
            cur = self.conn.cursor()
            cur.execute(query, (vc_id, user_id, rating))

    def get_vc_rating(self, user_id: str, default_if_not_exist: bool = True):
        query = ('SELECT MAX(vc_id) AS latest_vc_id, rating '
                 'FROM rated_vc_users '
                 'WHERE user_id = CAST(%s AS TEXT) AND rating IS NOT NULL;'
                 )
        rating = self._fetchone(query, params=(user_id, ), cursor_factory=psycopg2.extras.NamedTupleCursor).rating
        if rating is None:
            if default_if_not_exist:
                return _DEFAULT_VC_RATING
            return None
        return rating

    def get_vc_rating_history(self, user_id: str):
        """ Return [vc_id, rating].
        """
        query = ('SELECT vc_id, rating '
                 'FROM rated_vc_users '
                 'WHERE user_id = CAST(%s AS TEXT) AND rating IS NOT NULL;'
                 )
        ratings = self._fetchall(query, params=(user_id,), cursor_factory=psycopg2.extras.NamedTupleCursor)
        return ratings

    def set_rated_vc_channel(self, guild_id, channel_id):
        query = ('INSERT INTO rated_vc_settings '
                 ' (guild_id, channel_id) VALUES (CAST(%s AS TEXT), %s)'
                 'ON CONFLICT (guild_id) '
                 'DO UPDATE SET '
                 'channel_id = EXCLUDED.channel_id;'
                 )
        with self.conn:
            cur = self.conn.cursor()
            cur.execute(query, (guild_id, channel_id))

    def get_rated_vc_channel(self, guild_id):
        query = ('SELECT channel_id '
                 'FROM rated_vc_settings '
                 'WHERE guild_id = CAST(%s AS TEXT);')
        cur = self.conn.cursor()
        cur.execute(query, (guild_id,)).fetchone()
        channel_id = cur.fetchone()
        return int(channel_id[0]) if channel_id else None

    def remove_last_ratedvc_participation(self, user_id: str):
        query = ('SELECT MAX(vc_id) AS vc_id '
                 'FROM rated_vc_users '
                 'WHERE user_id = CAST(%s AS TEXT);'
                 )
        vc_id = self._fetchone(query, params=(user_id, ), cursor_factory=psycopg2.extras.NamedTupleCursor).vc_id
        query = ('DELETE FROM rated_vc_users '
                 'WHERE user_id = CAST(%s AS TEXT) AND vc_id = %s;')
        with self.conn:
            cur = self.conn.cursor()
            cur.execute(query, (user_id, vc_id))
            return cur.rowcount

    def close(self):
        self.conn.close()<|MERGE_RESOLUTION|>--- conflicted
+++ resolved
@@ -421,9 +421,8 @@
     def cache_cf_user(self, user):
         query = ('INSERT INTO cf_user_cache '
                  '(handle, first_name, last_name, country, city, organization, contribution, '
-<<<<<<< HEAD
-                 '    rating, last_online_time, registration_time, friend_of_count, title_photo) '
-                 'VALUES (%s, %s, %s, %s, %s, %s, %s, %s, %s, %s, %s, %s) '
+                 '    rating, maxRating, last_online_time, registration_time, friend_of_count, title_photo) '
+                 'VALUES (%s, %s, %s, %s, %s, %s, %s, %s, %s, %s, %s, %s, %s) '
                  'ON CONFLICT (handle) '
                  'DO UPDATE SET '
                  'first_name = EXCLUDED.first_name,'
@@ -433,15 +432,12 @@
                  'organization = EXCLUDED.organization,'
                  'contribution = EXCLUDED.contribution,'
                  'rating = EXCLUDED.rating,'
+                 'maxRating = EXCLUDED.maxRating,'
                  'last_online_time = EXCLUDED.last_online_time,'
                  'registration_time = EXCLUDED.registration_time,'
                  'friend_of_count = EXCLUDED.friend_of_count,'
                  'title_photo = EXCLUDED.title_photo;'
                  )
-=======
-                 '    rating, maxRating, last_online_time, registration_time, friend_of_count, title_photo) '
-                 'VALUES (?, ?, ?, ?, ?, ?, ?, ?, ?, ?, ?, ?, ?)')
->>>>>>> feb29475
         with self.conn:
             cur = self.conn.cursor()
             cur.execute(query, user)
@@ -451,15 +447,10 @@
         query = ('SELECT handle, first_name, last_name, country, city, organization, contribution, '
                  '    rating, maxRating, last_online_time, registration_time, friend_of_count, title_photo '
                  'FROM cf_user_cache '
-<<<<<<< HEAD
-                 'WHERE handle = %s;')
+                 'WHERE UPPER(handle) = UPPER(%s);')
         cur = self.conn.cursor()
         cur.execute(query, (handle,))
         user = cur.fetchone()
-=======
-                 'WHERE UPPER(handle) = UPPER(?)')
-        user = self.conn.execute(query, (handle,)).fetchone()
->>>>>>> feb29475
         return cf.User._make(user) if user else None
 
     def set_handle(self, user_id, guild_id, handle):
@@ -505,15 +496,10 @@
     def get_user_id(self, handle, guild_id):
         query = ('SELECT user_id '
                  'FROM user_handle '
-<<<<<<< HEAD
-                 'WHERE handle = %s AND guild_id = CAST(%s AS TEXT) AND active = 1;')
+                 'WHERE UPPER(handle) = UPPER(%s) AND guild_id = CAST(%s AS TEXT) AND active = 1;')
         cur = self.conn.cursor()
         cur.execute(query, (handle, guild_id))
         res = cur.fetchone()
-=======
-                 'WHERE UPPER(handle) = UPPER(?) AND guild_id = ? AND active = 1')
-        res = self.conn.execute(query, (handle, guild_id)).fetchone()
->>>>>>> feb29475
         return int(res[0]) if res else None
 
     def remove_handle(self, user_id, guild_id):
@@ -905,11 +891,7 @@
     def get_complete_official_duels(self):
         query = f'''
             SELECT challenger, challengee, winner, finish_time FROM duel WHERE status={Duel.COMPLETE}
-<<<<<<< HEAD
-            ORDER BY finish_time ASC;
-=======
-            AND type={DuelType.OFFICIAL} ORDER BY finish_time ASC
->>>>>>> feb29475
+            AND type={DuelType.OFFICIAL} ORDER BY finish_time ASC;
         '''
         cur = self.conn.cursor()
         cur.execute(query)
@@ -969,46 +951,28 @@
         cur.execute(query, (guild_id,))
         return cur.fetchone() is not None
 
-<<<<<<< HEAD
-    def update_status(self, active_ids: list):
-        # TODO: Deal with the whole status thing.
-        if not active_ids: return 0
-        placeholders = ', '.join(['CAST(%s AS TEXT)'] * len(active_ids))
-        inactive_query = '''
-            UPDATE user_handle
-            SET active = 0
-            WHERE user_id NOT IN ({});
-        '''.format(placeholders)
-        active_query = '''
-            UPDATE user_handle
-            SET active = 1
-            WHERE user_id IN ({});
-        '''.format(placeholders)
-        cur = self.conn.cursor()
-        cur.execute(inactive_query, active_ids)
-        cur.execute(active_query, active_ids)
-        rc = cur.rowcount
-=======
     def reset_status(self, id):
         inactive_query = '''
             UPDATE user_handle
             SET active = 0
-            WHERE guild_id = ?
-        '''
-        self.conn.execute(inactive_query, (id,))
+            WHERE guild_id = CAST(%s AS TEXT)
+        '''
+        cur = self.conn.cursor()
+        cur.execute(inactive_query, (id,))
         self.conn.commit()
 
     def update_status(self, guild_id: str, active_ids: list):
-        placeholders = ', '.join(['?'] * len(active_ids))
+        placeholders = ', '.join(['CAST(%s AS TEXT)'] * len(active_ids))
         if not active_ids: return 0
         active_query = '''
             UPDATE user_handle
             SET active = 1
             WHERE user_id IN ({})
-            AND guild_id = ?
+            AND guild_id = CAST(%s AS TEXT)
         '''.format(placeholders)
-        rc = self.conn.execute(active_query, (*active_ids, guild_id)).rowcount
->>>>>>> feb29475
+        cur = self.conn.cursor()
+        cur.execute(active_query, (*active_ids, guild_id))
+        rc = cur.rowcount
         self.conn.commit()
         return rc
 
