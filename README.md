--- conflicted
+++ resolved
@@ -1,7 +1,6 @@
 # TLE (+ Heroku)
 
-<<<<<<< HEAD
-This repository helps to run tle directly in the heroku. For more information about TLE, cheak the [main repository](https://github.com/cheran-senthil/TLE).
+This repository helps to run tle directly in the heroku. For more information about TLE, check the [main repository](https://github.com/cheran-senthil/TLE).
 
 ---
 
@@ -28,129 +27,4 @@
 18. It will take few minutes to build and deploy
 19. After successful build open the heroku app in your browser. The same step as 10.
 20. Go to Resources tab and turn on the worker. You are not charged for doing this its completely free.
-21. That's it Enjoy!
-=======
-TLE is a Discord bot centered around Competitive Programming.
-
-## Features
-
-The features of the bot are split into a number of cogs, each handling their own set of commands.
-
-### Codeforces cogs
-
-- **Codeforces** Commands that can recommend problems or contests to users, taking their rating into account.
-- **Contests** Shows details of upcoming/running contests.
-- **Graphs** Plots various data gathered from Codeforces, e.g. rating distributions and user problem statistics.
-- **Handles** Gets or sets information about a specific user's Codeforces handle, or shows a list of Codeforces handles.
-
-### CSES cog
-
-- **CSES** Commands related to the [CSES problemset](https://cses.fi/problemset/), such as showing leaderboards.
-
-### Other cogs
-
-- **Starboard** Commands related to the starboard, which adds messages to a specific channel when enough users react with a ⭐️.
-- **CacheControl** Commands related to data caching.
-
-## Installation
-> If you want to run the bot inside a docker container follow these [instructions](/Docker.md)
-
-Clone the repository
-
-```bash
-git clone https://github.com/cheran-senthil/TLE
-```
-
-### Dependencies
-
-Now all dependencies need to be installed. TLE uses [Poetry](https://poetry.eustace.io/) to manage its python dependencies. After installing Poetry navigate to the root of the repo and run
-
-```bash
-poetry install
-```
-
-> :warning: **TLE requires Python 3.7 or later!**
-
-If you are using Ubuntu with older versions of python, then do the following:
-
-```bash
-apt-get install python3.7-venv libpython3.7-dev
-python3.7 -m pip install poetry
-python3.7 -m poetry install
-```
-
----
-
-#### Library dependencies
-
-TLE also depends on cairo and pango for graphics and text rendering, which you need to install. For Ubuntu, the relevant packages can be installed with:
-
-```bash
-apt-get install libcairo2-dev libgirepository1.0-dev libpango1.0-dev pkg-config python3-dev gir1.2-pango-1.0
-```
-
-Additionally TLE uses pillow for graphics, which requires the following packages:
-
-```bash
-apt-get install libjpeg-dev zlib1g-dev
-```
-
-### Final steps
-
-You will need to setup a bot on your server before continuing, follow the directions [here](https://github.com/reactiflux/discord-irc/wiki/Creating-a-discord-bot-&-getting-a-token). Following this, you should have your bot appearing in your server and you should have the Discord bot token. Finally, go to the `Bot` settings in your App's Developer Portal (in the same page where you copied your Bot Token) and enable the `Server Members Intent`.
-
-Create a new file `environment`.
-
-```bash
-cp environment.template environment
-```
-
-Fill in appropriate variables in new "environment" file.
-
-#### Environment Variables
-
-- **BOT_TOKEN**: the Discord Bot Token for your bot.
-- **LOGGING_COG_CHANNEL_ID**: the [Discord Channel ID](https://support.discord.com/hc/en-us/articles/206346498-Where-can-I-find-my-User-Server-Message-ID-) of a Discord Channel where you want error messages sent to.
-- **ALLOW_DUEL_SELF_REGISTER**: boolean value indicating if self registration for duels is enabled.
-
-To start TLE just run:
-
-```bash
-./run.sh
-```
-
-### Notes
-
-- In order to run admin-only commands, you need to have the `Admin` role, which needs to be created in your Discord server and assign it to yourself/other administrators.
-- In order to prevent the bot suggesting an author's problems to the author, a python file needs to be run (since this can not be done through the Codeforces API) which will save the authors for specific contests to a file. To do this run `python extra/scrape_cf_contest_writers.py` which will generate a JSON file that should be placed in the `data/misc/` folder.
-- In order to display CJK (East Asian) characters for usernames, we need appropriate fonts. Their size is ~36MB, so we don't keep in the repo itself and it is gitignored. They will be downloaded automatically when the bot is run if not already present.
-- One of the bot's features is to assign roles to users based on their rating on Codeforces. In order for this functionality to work properly, the following roles need to exist in your Discord server
-  - Newbie
-  - Pupil
-  - Specialist
-  - Expert
-  - Candidate Master
-  - Master
-  - International Master
-  - Grandmaster
-  - International Grandmaster
-  - Legendary Grandmaster
-
-## Usage
-
-In order to run bot commands you can either ping the bot at the beginning of the command or prefix the command with a semicolon (;), e.g. `;handle pretty`.
-
-In order to find available commands, you can run `;help` which will bring a list of commands/groups of commands which are available. To get more details about a specific command you can type `;help <command-name>`.
-
-## Contributing
-
-Pull requests are welcome. For major changes please open an issue first to discuss what you would like to change.
-
-Before submitting your PR, consider running some code formatter on the lines you touched or added. This will help reduce the time spent on fixing small styling issues in code review. Good options are [yapf](https://github.com/google/yapf) or [autopep8](https://github.com/hhatto/autopep8) which likely can be integrated into your favorite editor.
-
-Please refrain from formatting the whole file if you just change some small part of it. If you feel the need to tidy up some particularly egregious code, then do that in a separate PR.
-
-## License
-
-[MIT](https://choosealicense.com/licenses/mit/)
->>>>>>> feb29475
+21. That's it Enjoy!